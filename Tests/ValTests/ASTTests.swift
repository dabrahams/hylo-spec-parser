--- conflicted
+++ resolved
@@ -7,53 +7,30 @@
   func testAppendModule() throws {
     var ast = AST()
     var diagnostics = Diagnostics()
-<<<<<<< HEAD
-    let i = ast.insert(ModuleDecl(name: "Val", sources: []), diagnostics: &diagnostics)
+    let i = ast.insert(ModuleDecl("Val", sources: []), diagnostics: &diagnostics)
     XCTAssert(ast.modules.contains(i))
     XCTAssert(diagnostics.log.isEmpty)
 
-    let j = ast.insert(synthesized: ModuleDecl(name: "Val1", sources: []))
-=======
-    let i = ast.insert(ModuleDecl("Val"), diagnostics: &diagnostics)
-    XCTAssert(ast.modules.contains(i))
-    XCTAssert(diagnostics.log.isEmpty)
-    let j = ast.insert(synthesized: ModuleDecl("Val1"))
->>>>>>> 4064c7d0
+    let j = ast.insert(synthesized: ModuleDecl("Val1", sources: []))
     XCTAssert(ast.modules.contains(j))
   }
 
   func testDeclAccess() throws {
-    let input = testCode(
-      """
-      import T
-      """)
+    let input: SourceFile = "import T"
 
     var a = AST()
     var d = Diagnostics()
     let m = try a.makeModule("Main", sourceCode: [input], diagnostics: &d)
     XCTAssert(d.log.isEmpty, "\n\(d)")
 
-<<<<<<< HEAD
     // Note: we use `XCTUnwrap` when we're expecting a non-nil value produced by a subscript under
     // test. Otherwise, we use `!`.
-=======
-    // Create a module declarations.
-    let input = SourceFile(synthesizedText: "")
-    let module = ast.insert(synthesized: ModuleDecl("Val"))
->>>>>>> 4064c7d0
 
     // Test `AST.subscript<T: ConcreteNodeID>(T)`
     let s = a[m].sources.first
 
-<<<<<<< HEAD
     // Test `AST.subscript<T: ConcreteNodeID>(T?)`
     let allDecls = try XCTUnwrap(a[s]?.decls)
-=======
-    // Create a source declaration set.
-    let source = ast.insert(
-      synthesized: TranslationUnit(decls: [AnyDeclID(decl)], site: input.wholeRange))
-    ast[module].addSourceFile(source)
->>>>>>> 4064c7d0
 
     // Test `AST.subscript<T: NodeIDProtocol>(T)`
     XCTAssert(a[allDecls.first!] is ImportDecl)
@@ -63,35 +40,15 @@
   }
 
   func testCodableRoundtrip() throws {
-    let input = testCode(
-      """
+    let input: SourceFile = """
       public fun main() {
         print("Hello, World!")
       }
-      """)
+      """
 
-<<<<<<< HEAD
     var original = AST()
     var d = Diagnostics()
     let m = try original.makeModule("Main", sourceCode: [input], diagnostics: &d)
-=======
-    // Create a module declarations.
-    let input = SourceFile(synthesizedText: "")
-    let module = ast.insert(synthesized: ModuleDecl("Val"))
-
-    let source = ast.insert(
-      synthesized: TranslationUnit(
-        decls: [
-          AnyDeclID(
-            ast.insert(
-              synthesized: FunctionDecl(
-                introducerSite: input.wholeRange,
-                identifier: SourceRepresentable(value: "foo", range: input.wholeRange),
-                site: input.wholeRange)))
-        ],
-        site: input.wholeRange))
-    ast[module].addSourceFile(source)
->>>>>>> 4064c7d0
 
     // Serialize the AST.
     let encoder = JSONEncoder().forAST

--- conflicted
+++ resolved
@@ -6,11 +6,10 @@
   //! @+1 diagnostic binding 'x' was never used
   let x = ()
 
-<<<<<<< HEAD
   //! @+2 diagnostic binding 'z0' was never used
   var z = ()
   inout z0 = &z
-=======
+
   let s = (1, (a: 2, b: 3))
   let x0 = s.0
   use(x0)
@@ -18,5 +17,4 @@
   //! @+2 diagnostic binding 'x10' was never used
   //! @+1 diagnostic binding 'x11' was never used
   let (a: x10, b: x11) = s.1
->>>>>>> 78d342f7
 }
import XCTest
@testable import Compiler

final class CaptureCollectorTests: XCTestCase {

  func testFunctionBindings() {

    // fun f<X, @value v: Void>[let c = ()](_ p: Any) {
    //   let _ = free   // captured
    //   let _ = X      // bound
    //   let _ = v      // bound
    //   let _ = c      // bound
    //   let _ = p      // bound
    // }

    var ast = AST()
    let fun = ast.insert(FunDecl(
      introducer: SourceRepresentable(value: .fun),
      identifier: SourceRepresentable(value: "f"),
      genericClause: SourceRepresentable(value: GenericClause(
        parameters: [
          .type(ast.insert(GenericTypeParamDecl(
            identifier: SourceRepresentable(value: "X")))),
          .value(ast.insert(GenericValueParamDecl(
            identifier: SourceRepresentable(value: "v"),
            annotation: AnyTypeExprID(ast.insert(NameTypeExpr(
<<<<<<< HEAD
              identifier: SourceRepresentable(value: "Void"))))))),
=======
              identifier: SourceRepresentable(value: "Unit"), arguments: [])))))),
>>>>>>> c3bfcf17
        ])),
      captures: [
        ast.insert(BindingDecl(
          pattern: ast.insert(BindingPattern(
            introducer: SourceRepresentable(value: .let),
            subpattern: AnyPatternID(ast.insert(NamePattern(
              decl: ast.insert(VarDecl(
                identifier: SourceRepresentable(value: "c")))))))),
          initializer: AnyExprID(ast.insert(TupleExpr(elements: []))))),
      ],
      parameters: [
        ast.insert(ParameterDecl(
          identifier: SourceRepresentable(value: "p"),
          annotation: ast.insert(ParameterTypeExpr(
            convention: SourceRepresentable(value: .let),
            bareType: AnyTypeExprID(ast.insert(NameTypeExpr(
              identifier: SourceRepresentable(value: "Any"), arguments: []))))))),
      ],
      body: .block(ast.insert(BraceStmt(
        stmts: [
          AnyStmtID(ast.insert(DeclStmt(
            decl: AnyDeclID(ast.insert(BindingDecl(
              pattern: ast.insert(BindingPattern(
                introducer: SourceRepresentable(value: .let),
                subpattern: AnyPatternID(ast.insert(WildcardPattern())))),
              initializer: AnyExprID(ast.insert(NameExpr(
                name: SourceRepresentable(value: "free")))))))))),
          AnyStmtID(ast.insert(DeclStmt(
            decl: AnyDeclID(ast.insert(BindingDecl(
              pattern: ast.insert(BindingPattern(
                introducer: SourceRepresentable(value: .let),
                subpattern: AnyPatternID(ast.insert(WildcardPattern())))),
              initializer: AnyExprID(ast.insert(NameExpr(
                name: SourceRepresentable(value: "X")))))))))),
          AnyStmtID(ast.insert(DeclStmt(
            decl: AnyDeclID(ast.insert(BindingDecl(
              pattern: ast.insert(BindingPattern(
                introducer: SourceRepresentable(value: .let),
                subpattern: AnyPatternID(ast.insert(WildcardPattern())))),
              initializer: AnyExprID(ast.insert(NameExpr(
                name: SourceRepresentable(value: "v")))))))))),
          AnyStmtID(ast.insert(DeclStmt(
            decl: AnyDeclID(ast.insert(BindingDecl(
              pattern: ast.insert(BindingPattern(
                introducer: SourceRepresentable(value: .let),
                subpattern: AnyPatternID(ast.insert(WildcardPattern())))),
              initializer: AnyExprID(ast.insert(NameExpr(
                name: SourceRepresentable(value: "c")))))))))),
          AnyStmtID(ast.insert(DeclStmt(
            decl: AnyDeclID(ast.insert(BindingDecl(
              pattern: ast.insert(BindingPattern(
                introducer: SourceRepresentable(value: .let),
                subpattern: AnyPatternID(ast.insert(WildcardPattern())))),
              initializer: AnyExprID(ast.insert(NameExpr(
                name: SourceRepresentable(value: "p")))))))))),
        ])))))

    var collector = CaptureCollector(ast: ast)
    let captures = collector.freeNames(in: fun)
    XCTAssertEqual(captures.count, 2)
    XCTAssert(captures.keys.contains(Name(stem: "free")))
    XCTAssert(captures.keys.contains(Name(stem: "c")))
  }

}<|MERGE_RESOLUTION|>--- conflicted
+++ resolved
@@ -24,11 +24,7 @@
           .value(ast.insert(GenericValueParamDecl(
             identifier: SourceRepresentable(value: "v"),
             annotation: AnyTypeExprID(ast.insert(NameTypeExpr(
-<<<<<<< HEAD
-              identifier: SourceRepresentable(value: "Void"))))))),
-=======
-              identifier: SourceRepresentable(value: "Unit"), arguments: [])))))),
->>>>>>> c3bfcf17
+              identifier: SourceRepresentable(value: "Void"), arguments: [])))))),
         ])),
       captures: [
         ast.insert(BindingDecl(

import Core
import FrontEnd
import IR
import StandardLibrary
import Utils
import XCTest

extension XCTestCase {

  /// Lowers the hylo file at `hyloFilePath` to IR, applying any mandatory passes, and `XCTAssert`s
  /// that diagnostics and thrown errors match annotated expectations.
  func lowerToFinishedIR(_ hyloFilePath: String, expectSuccess: Bool) throws {

    try checkAnnotatedHyloFileDiagnostics(inFileAt: hyloFilePath, expectSuccess: expectSuccess) {
      (valSource, diagnostics) in
      // Note: built-in module is visible so that we can test built-in function calls.
<<<<<<< HEAD
      var ast = AST(coreModuleFor: CompilerInfo())
=======
      var ast = AST(libraryRoot: coreLibrarySourceRoot)
>>>>>>> 98fcde7a
      let module = try ast.makeModule(
        valSource.baseName, sourceCode: [valSource], builtinModuleAccess: true,
        diagnostics: &diagnostics)

      // Run the type checker
      let base = ScopedProgram(ast)
      let typedProgram = try TypedProgram(annotating: base, reportingDiagnosticsTo: &diagnostics)

      // Emit Hylo IR.
      var irModule = try Module(
        lowering: module, in: typedProgram, reportingDiagnosticsTo: &diagnostics)

      // Run mandatory IR analysis and transformation passes.
      try irModule.applyMandatoryPasses(reportingDiagnosticsTo: &diagnostics)
    }

  }

}<|MERGE_RESOLUTION|>--- conflicted
+++ resolved
@@ -14,11 +14,7 @@
     try checkAnnotatedHyloFileDiagnostics(inFileAt: hyloFilePath, expectSuccess: expectSuccess) {
       (valSource, diagnostics) in
       // Note: built-in module is visible so that we can test built-in function calls.
-<<<<<<< HEAD
-      var ast = AST(coreModuleFor: CompilerInfo())
-=======
-      var ast = AST(libraryRoot: coreLibrarySourceRoot)
->>>>>>> 98fcde7a
+      var ast = AST(libraryRoot: coreLibrarySourceRoot, for: CompilerInfo())
       let module = try ast.makeModule(
         valSource.baseName, sourceCode: [valSource], builtinModuleAccess: true,
         diagnostics: &diagnostics)

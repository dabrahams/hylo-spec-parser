import Core
import FrontEnd
import IR
import StandardLibrary
import TestUtils
import Utils
import XCTest

final class ManglingTests: XCTestCase {

  func testDeclarations() throws {
    let text = """
      import Hylo

      namespace Stash {
        type A {}

        trait Indexable {
          value size
          type Index
        }

        typealias Number = Int
      }

      type Angle {
        public var radians: Float64
        public memberwise init
        public init(degrees: Float64) {
          &self.radians = 0.0
        }
        public property degrees: Float64 {
          let { 0.0 }
          inout { var x = 0.0; yield &x }
        }
      }

      type B<X> {
        public memberwise init
      }

      fun français(_ x: Int, label y: Stash.A) -> Int {
        let (bar, ham) = (1, 2)
        return bar + ham
      }

      fun 複雑(サ: B<Int>, シ: Union<Int, Bool, B<Int>>) -> {ス: Int, セ: Bool} {}

      fun foo(y: Int) {
        let local = 0
        let lambda = fun[let capture = local](x: Int) { local + x }
        if true {
          let z = lambda(x: y)
        }

        extension B {
          fun hammer() {}
        }

        conformance Stash.A: Deinitializable {}
      }

      fun bar() {
        let f = fun (a: Int) -> Void {}
        let g = fun (a: Int) -> Void {}
      }
      """

    let input = SourceFile(synthesizedText: text, named: "main")
    let (p, m) = try checkNoDiagnostic { (d) in
<<<<<<< HEAD
      var ast = AST(libraryRoot: standardLibrarySourceRoot)
=======
      var ast = try Utils.Host.hostedLibraryAST.get()
>>>>>>> 8bc61e0b
      let main = try ast.makeModule("Main", sourceCode: [input], diagnostics: &d)
      let base = ScopedProgram(ast)
      return (try TypedProgram(annotating: base, reportingDiagnosticsTo: &d), main)
    }

    var o = SymbolCollector(forNodesIn: p)
    p.ast.walk(m, notifying: &o)

    var expected: Set = [
      "Main",
      "Main.Stash",
      "Main.Stash.A",
      "Main.Angle.init",
      "Main.Angle.degrees().inout",
      "Main.français(_:label:).bar",
    ]

    for m in o.symbols.keys {
      let demangled = try XCTUnwrap(DemangledSymbol(m), "unable to demangle \"\(m)\"")
      expected.remove(demangled.description)
    }
    XCTAssert(expected.isEmpty, "symbols not found: \(list: expected)")
  }

  func testTypes() throws {
    let p = try checkNoDiagnostic { (d) in
<<<<<<< HEAD
      let ast = AST(libraryRoot: standardLibrarySourceRoot)
=======
      let ast = try Host.hostedLibraryAST.get()
>>>>>>> 8bc61e0b
      let base = ScopedProgram(ast)
      return try TypedProgram(annotating: base, reportingDiagnosticsTo: &d)
    }

    /// Asserts that demangling description of the mangled representation of `t` is `description`.
    func assertDemangledOfMangled<T: TypeProtocol>(
      _ t: T, is description: String, line: UInt = #line
    ) throws {
      let m = p.mangled(t)
      let d = try XCTUnwrap(DemangledSymbol(m), "unable to demangle \"\(m)\"", line: line)
      XCTAssertEqual(d.description, description, line: line)
    }

    try assertDemangledOfMangled(AnyType.any, is: "Any")
    try assertDemangledOfMangled(AnyType.never, is: "Never")
    try assertDemangledOfMangled(AnyType.void, is: "Void")
    try assertDemangledOfMangled(MetatypeType(of: AnyType.void), is: "Metatype<Void>")
    try assertDemangledOfMangled(p.ast.coreType("Int")!, is: "Hylo.Int")
    try assertDemangledOfMangled(
      ExistentialType(traits: [p.ast.core.movable.type], constraints: []),
      is: "any Hylo.Movable")
  }

}

/// An AST visitation callback that collects mangled symbols, asserting that they are unique.
private struct SymbolCollector: ASTWalkObserver {

  /// The program containing the visited AST nodes.
  let program: TypedProgram

  /// The line at which this instance has been created.
  let failuresReportingLine: UInt

  /// A table mapping mangled symbols to their source.
  private(set) var symbols: [String: AnyDeclID] = [:]

  /// Creates an instance observing the nodes in `p` and reporting assertion failures as though
  /// they occurred at line `l` of this source file..
  init(forNodesIn p: TypedProgram, reportingFailuresAtLine l: UInt = #line) {
    self.program = p
    self.failuresReportingLine = l
  }

  mutating func willEnter(_ n: AnyNodeID, in ast: AST) -> Bool {
    // Binding declarations can't be mangled.
    if n.kind == BindingDecl.self {
      return true
    }

    if let d = AnyDeclID(n) {
      let s = program.mangled(d)
      let k = symbols.updateValue(d, forKey: s)
      XCTAssert(
        k == nil, "mangled representation of \(d.kind) collides with \(k!.kind)",
        line: failuresReportingLine)
    }

    return true
  }

}<|MERGE_RESOLUTION|>--- conflicted
+++ resolved
@@ -68,11 +68,7 @@
 
     let input = SourceFile(synthesizedText: text, named: "main")
     let (p, m) = try checkNoDiagnostic { (d) in
-<<<<<<< HEAD
-      var ast = AST(libraryRoot: standardLibrarySourceRoot)
-=======
       var ast = try Utils.Host.hostedLibraryAST.get()
->>>>>>> 8bc61e0b
       let main = try ast.makeModule("Main", sourceCode: [input], diagnostics: &d)
       let base = ScopedProgram(ast)
       return (try TypedProgram(annotating: base, reportingDiagnosticsTo: &d), main)
@@ -99,11 +95,7 @@
 
   func testTypes() throws {
     let p = try checkNoDiagnostic { (d) in
-<<<<<<< HEAD
-      let ast = AST(libraryRoot: standardLibrarySourceRoot)
-=======
       let ast = try Host.hostedLibraryAST.get()
->>>>>>> 8bc61e0b
       let base = ScopedProgram(ast)
       return try TypedProgram(annotating: base, reportingDiagnosticsTo: &d)
     }

import Utils

/// Val's type checker.
public struct TypeChecker {

  /// The program being type checked.
  public internal(set) var program: ScopedProgram

  /// The diagnostics of the type errors.
  public internal(set) var diagnostics: Set<Diagnostic> = []

  /// The overarching type of each declaration.
  public private(set) var declTypes = DeclProperty<Type>()

  /// The type of each expression.
  public private(set) var exprTypes = ExprProperty<Type>()

  /// A map from function and subscript declarations to their implicit captures.
  public private(set) var implicitCaptures = DeclProperty<[ImplicitCapture]>()

  /// A map from name expression to its referred declaration.
  public internal(set) var referredDecls: [NodeID<NameExpr>: DeclRef] = [:]

  /// A map from sequence expressions to their evaluation order.
  public internal(set) var foldedSequenceExprs: [NodeID<SequenceExpr>: FoldedSequenceExpr] = [:]

  /// Indicates whether the built-in symbols are visible.
  public var isBuiltinModuleVisible: Bool

  /// The set of lambda expressions whose declarations are pending type checking.
  public private(set) var pendingLambdas: [NodeID<LambdaExpr>] = []

  /// Creates a new type checker for the specified program.
  ///
  /// - Note: `program` is stored in the type checker and mutated throughout type checking (e.g.,
  ///   to insert synthesized declarations).
  public init(program: ScopedProgram, isBuiltinModuleVisible: Bool = false) {
    self.program = program
    self.isBuiltinModuleVisible = isBuiltinModuleVisible
  }

  // MARK: Type system

  /// Returns the canonical form of `type`.
  public func canonicalize(type: Type) -> Type {
    if type[.isCanonical] { return type }

    switch type {
    case .boundGeneric(let t):
      let base = canonicalize(type: t.base)
      let arguments = t.arguments.map({ (a) -> BoundGenericType.Argument in
        switch a {
        case .type(let a):
          return .type(canonicalize(type: a))
        case .value:
          fatalError("not implemented")
        }
      })
      return .boundGeneric(BoundGenericType(base, arguments: arguments))

    case .existential(let t):
      return .existential(ExistentialType(
        traits: t.traits,
        constraints: ConstraintSet(t.constraints.map(canonicalize(constraint:)))))

    case .tuple(let t):
      return .tuple(TupleType(
        t.elements.map({ element in
          TupleType.Element(label: element.label, type: canonicalize(type: element.type))
        })))

    case .union(let t):
      return .union(UnionType(Set(t.elements.map(canonicalize(type:)))))

    default:
      unreachable()
    }
  }

  /// Returns the canonical form of `constraint`.
  public func canonicalize(constraint: Constraint) -> Constraint {
    var canonical = constraint
    canonical.modifyTypes({ (type) in type = canonicalize(type: type) })
    return canonical
  }

  /// Returns the set of traits to which `type` conforms in `scope`.
  ///
  /// - Note: If `type` is a trait, it is always contained in the returned set.
  mutating func conformedTraits<S: ScopeID>(of type: Type, inScope scope: S) -> Set<TraitType>? {
    var result: Set<TraitType> = []

    switch type {
    case .genericTypeParam(let t):
      // Gather the conformances defined at declaration.
      switch t.decl.kind {
      case GenericTypeParamDecl.self:
        let parameter = NodeID<GenericTypeParamDecl>(rawValue: t.decl.rawValue)
        guard let traits = realize(
          conformances: program.ast[parameter].conformances,
          inScope: program.scopeToParent[t.decl]!)
        else { return nil }
        result.formUnion(traits)

      case TraitDecl.self:
        let trait = TraitType(decl: NodeID(rawValue: t.decl.rawValue), ast: program.ast)
        return conformedTraits(of: .trait(trait), inScope: scope)

      default:
        break
      }

      // Gather conformances defined by conditional conformances/extensions.
      for scope in program.scopes(from: scope) where scope.kind.value is GenericScope.Type {
        guard let e = environment(of: scope) else { continue }
        result.formUnion(e.conformedTraits(of: type))
      }

    case .product(let t):
      let decl = program.ast[t.decl]
      let parentScope = program.declToScope[t.decl]!
      guard let traits = realize(conformances: decl.conformances, inScope: parentScope)
        else { return nil }

      for trait in traits {
        guard let bases = conformedTraits(of: .trait(trait), inScope: parentScope)
          else { return nil }
        result.formUnion(bases)
      }

    case .trait(let t):
      // Gather the conformances defined at declaration.
      guard var work = realize(
        conformances: program.ast[t.decl].refinements,
        inScope: program.declToScope[t.decl]!)
      else { return nil }

      while let base = work.popFirst() {
        if base == t {
          diagnostics.insert(.diagnose(circularRefinementAt: program.ast[t.decl].identifier.range))
          return nil
        } else if result.insert(base).inserted {
          guard let traits = realize(
            conformances: program.ast[base.decl].refinements,
            inScope: program.scopeToParent[base.decl]!)
          else { return nil }
          work.formUnion(traits)
        }
      }

      // Add the trait to its own conformance set.
      result.insert(t)

      // Traits can't be refined in extensions; we're done.
      return result

    case .typeAlias:
      break

    default:
      break
    }

    // Collect traits declared in conformance declarations.
    for i in extendingDecls(of: type, exposedTo: scope) where i.kind == ConformanceDecl.self {
      let decl = program.ast[NodeID<ConformanceDecl>(rawValue: i.rawValue)]
      let parentScope = program.declToScope[i]!
      guard let traits = realize(conformances: decl.conformances, inScope: parentScope)
        else { return nil }

      for trait in traits {
        guard let bases = conformedTraits(of: .trait(trait), inScope: parentScope)
          else { return nil }
        result.formUnion(bases)
      }
    }

    return result
  }

  // MARK: Type checking

  /// The status of a type checking request on a declaration.
  private enum RequestStatus {

    /// Type realization has started.
    ///
    /// The type checker is realizing the overarching type of the declaration. Initiating a new
    /// type realization or type checking request on the same declaration will cause a circular
    /// dependency error.
    case typeRealizationStarted

    /// Type realization was completed.
    ///
    /// The checker realized the overarching type of the declaration, which is now available in
    /// `declTypes`.
    case typeRealizationCompleted

    /// Type checking has started.
    ///
    /// The checker is verifying whether the declaration is well-typed; its overarching type is
    /// available in `declTypes`. Initiating a new type checking request will cause a circular
    /// dependency error.
    case typeCheckingStarted

    /// Type checking succeeded.
    ///
    /// The declaration is well-typed; its overarching type is availabe in `declTypes`.
    case success

    /// Type realzation or type checking failed.
    ///
    /// If type realization succeeded, the overarching type of the declaration is available in
    /// `declTypes`. Otherwise, it is assigned to `nil`.
    case failure

  }

  /// A cache for type checking requests on declarations.
  private var declRequests = DeclProperty<RequestStatus>()

  /// A cache mapping generic declarations to their environment.
  private var environments = DeclProperty<MemoizationState<GenericEnvironment?>>()

  /// The bindings whose initializers are being currently visited.
  private var bindingsUnderChecking: DeclSet = []

  /// Inserts `expr` in the set of pending lambdas.
  mutating func deferTypeChecking(_ expr: NodeID<LambdaExpr>) {
    pendingLambdas.append(expr)
  }

  /// Processed all pending type checking requests and returns whether that succeeded.
  mutating func checkPending() -> Bool {
    var success = true

    while let id = pendingLambdas.popLast() {
      if case .lambda(let declType) = exprTypes[id],
         !declType.flags.contains(.hasError)
      {
        // Reify the type of the underlying declaration.
        declTypes[program.ast[id].decl] = .lambda(declType)
        let parameters = program.ast[program.ast[id].decl].parameters
        for i in 0 ..< parameters.count {
          declTypes[parameters[i]] = declType.inputs[i].type
        }

        // Type check the declaration.
        success = check(function: program.ast[id].decl) && success
      } else {
        success = false
      }
    }

    return success
  }

  /// Type checks the specified module and returns whether that succeeded.
  ///
  /// - Requires: `id` is a valid ID in the type checker's AST.
  public mutating func check(module id: NodeID<ModuleDecl>) -> Bool {
    // Build the type of the module.
    declTypes[id] = .module(ModuleType(decl: id, ast: program.ast))

    // Type check the declarations in the module.
    var success = true
    for decl in program.ast.topLevelDecls(id) {
      success = check(decl: decl) && success
    }

    // Process pending requests.
    return checkPending() && success
  }

  /// Type checks the specified declaration and returns whether that succeeded.
  private mutating func check<T: DeclID>(decl id: T) -> Bool {
    switch id.kind {
    case AssociatedTypeDecl.self:
      return check(associatedType: NodeID(rawValue: id.rawValue))
    case AssociatedValueDecl.self:
      return check(associatedValue: NodeID(rawValue: id.rawValue))
    case BindingDecl.self:
      return check(binding: NodeID(rawValue: id.rawValue))
    case ConformanceDecl.self:
      return check(conformance: NodeID(rawValue: id.rawValue))
    case FunctionDecl.self:
      return check(function: NodeID(rawValue: id.rawValue))
    case InitializerDecl.self:
      return check(initializer: NodeID(rawValue: id.rawValue))
    case MethodDecl.self:
      return check(method: NodeID(rawValue: id.rawValue))
    case MethodImplDecl.self:
      return check(method: NodeID(rawValue: program.declToScope[id]!.rawValue))
    case OperatorDecl.self:
      return check(operator: NodeID(rawValue: id.rawValue))
    case ProductTypeDecl.self:
      return check(productType: NodeID(rawValue: id.rawValue))
    case SubscriptDecl.self:
      return check(subscript: NodeID(rawValue: id.rawValue))
    case TraitDecl.self:
      return check(trait: NodeID(rawValue: id.rawValue))
    case TypeAliasDecl.self:
      return check(typeAlias: NodeID(rawValue: id.rawValue))
    default:
      unreachable("unexpected declaration")
    }
  }

  private mutating func check(associatedType: NodeID<AssociatedTypeDecl>) -> Bool {
    return true
  }

  private mutating func check(associatedValue: NodeID<AssociatedValueDecl>) -> Bool {
    return true
  }

  private mutating func check(conformance: NodeID<ConformanceDecl>) -> Bool {
    // FIXME: implement me.
    return true
  }

  /// - Note: Method is internal because it may be called during constraint generation.
  mutating func check(binding id: NodeID<BindingDecl>) -> Bool {
    defer { assert(declTypes[id] != nil) }

    // Note: binding declarations do not undergo type realization.
    switch declRequests[id] {
    case nil:
      declRequests[id] = .typeCheckingStarted
    case .typeCheckingStarted:
      diagnostics.insert(.diagnose(circularDependencyAt: program.ast.ranges[id]))
      return false
    case .success:
      return true
    case .failure:
      return false
    default:
      unreachable()
    }

    let scope = program.declToScope[AnyDeclID(id)]!
    let pattern = program.ast[id].pattern
    guard var shape = infer(pattern: pattern, inScope: scope) else {
      declTypes[id] = .error(ErrorType())
      declRequests[id] = .failure
      return false
    }

    // Type check the initializer, if any.
    var success = true
    if let initializer = program.ast[id].initializer {
      // The type of the initializer may be a subtype of the pattern's.
      let initializerType = Type.variable(TypeVariable(node: initializer.base))
      shape.constraints.append(
        equalityOrSubtypingConstraint(
<<<<<<< HEAD
          between: initializerType,
          and: shape.type,
          because: ConstraintCause(.initialization, at: program.ast.ranges[id])))
=======
          initializerType,
          shape.type,
          because: ConstraintCause(
            kind: .initialization,
            node: AnyNodeID(id),
            origin: program.ast.ranges[id])))
>>>>>>> 2ca4c83d

      // Infer the type of the initializer
      let names = program.ast.names(in: program.ast[id].pattern).map({ (name) in
        AnyDeclID(program.ast[name.pattern].decl)
      })

      bindingsUnderChecking.formUnion(names)
      let solution = infer(
        expr: initializer,
        inferredType: initializerType,
        expectedType: shape.type,
        inScope: scope,
        constraints: shape.constraints)
      bindingsUnderChecking.subtract(names)

      // TODO: Complete underspecified generic signatures

      success = solution.diagnostics.isEmpty
      shape.type = solution.reify(shape.type, withVariables: .substituteByError)

      // Assign the variable declarations in the pattern to their type
      for decl in shape.decls {
        declTypes[decl] = solution.reify(declTypes[decl]!, withVariables: .substituteByError)
        declRequests[decl] = success ? .success : .failure
      }
    } else if program.ast[program.ast[id].pattern].annotation == nil {
      unreachable("expected type annotation")
    }

    if success {
      assert(!shape.type[.hasVariable])
      declTypes[id] = shape.type
      declRequests[id] = .success
      return true
    } else {
      declTypes[id] = .error(ErrorType())
      declRequests[id] = .failure
      return false
    }
  }

  private mutating func check(conformance: ConformanceDecl) -> Bool {
    fatalError("not implemented")
  }

  private mutating func check(extension: ExtensionDecl) -> Bool {
    fatalError("not implemented")
  }

  /// Type checks the specified function declaration and returns whether that succeeded.
  ///
  /// The type of the declaration must be realizable from type annotations alone or the declaration
  /// the declaration must be realized and its inferred type must be stored in `declTyes`. Hence,
  /// the method must not be called on the underlying declaration of a lambda or async expression
  /// before the type of that declaration has been fully inferred.
  ///
  /// - SeeAlso: `checkPending`
  private mutating func check(function id: NodeID<FunctionDecl>) -> Bool {
    _check(decl: id, { (this, id) in this._check(function: id) })
  }

  private mutating func _check(function id: NodeID<FunctionDecl>) -> Bool {
    // Type check the generic constraints.
    var success = environment(ofGenericDecl: id) != nil

    // Type check the parameters.
    var parameterNames: Set<String> = []
    for parameter in program.ast[id].parameters {
      success = check(parameter: parameter, siblingNames: &parameterNames) && success
    }

    // Set the type of the implicit receiver declaration if necessary.
    if program.isNonStaticMember(id) {
      let functionType = LambdaType(declTypes[id]!)!
      let receiverDecl = program.ast[id].receiver!

      if case .remote(let type) = functionType.captures.first?.type {
        // `let` and `inout` methods capture a projection of their receiver.
        let convention: PassingConvention
        switch type.capability {
        case .let   : convention = .let
        case .inout : convention = .inout
        case .set, .yielded:
          unreachable()
        }

        declTypes[receiverDecl] = .parameter(ParameterType(
          convention: convention,
          bareType: type.base))
      } else {
        // `sink` methods capture their receiver.
        assert(program.ast[id].isSink)
        declTypes[receiverDecl] = .parameter(ParameterType(
          convention: .sink,
          bareType: functionType.environment))
      }

      declRequests[receiverDecl] = .success
    }

    // Type check the body, if any.
    switch program.ast[id].body {
    case .block(let stmt):
      return check(brace: stmt) && success

    case .expr(let expr):
      // If `expr` has been used to infer the return type, there's no need to visit it again.
      if (program.ast[id].output == nil) && program.ast[id].isInExprContext { return success }

      // Otherwise, it's expected to have the realized return type.
      guard case .lambda(let type) = declTypes[id]! else { unreachable() }
      let inferredType = infer(expr: expr, expectedType: type.output.skolemized, inScope: id)
      return (inferredType != nil) && success

    case nil:
      // Requirements and FFIs can be without a body.
      if program.isRequirement(id) || program.ast[id].isFFI { return success }

      // Declaration requires a body.
      diagnostics.insert(.diagnose(declarationRequiresBodyAt: program.ast[id].introducerRange))
      return false
    }
  }

  private mutating func check(genericTypeParam: GenericTypeParamDecl) -> Bool {
    fatalError("not implemented")
  }

  private mutating func check(genericValueParam: GenericValueParamDecl) -> Bool {
    fatalError("not implemented")
  }

  private mutating func check(initializer id: NodeID<InitializerDecl>) -> Bool {
    _check(decl: id, { (this, id) in this._check(initializer: id) })
  }

  private mutating func _check(initializer id: NodeID<InitializerDecl>) -> Bool {
    // Memberwize initializers always type check.
    if program.ast[id].introducer.value == .memberwiseInit {
      return true
    }

    // The type of the declaration must have been realized.
    guard case .lambda(let type) = declTypes[id]! else { unreachable() }

    // Type check the generic constraints.
    var success = environment(ofGenericDecl: id) != nil

    // Type check the parameters.
    var parameterNames: Set<String> = []
    for parameter in program.ast[id].parameters {
      success = check(parameter: parameter, siblingNames: &parameterNames) && success
    }

    // Set the type of the implicit receiver declaration.
    // Note: the receiver of an initializer is its first parameter.
    declTypes[program.ast[id].receiver] = type.inputs[0].type
    declRequests[program.ast[id].receiver] = .success

    // Type check the body, if any.
    if let body = program.ast[id].body {
      return check(brace: body) && success
    } else if program.isRequirement(id) {
      return success
    } else {
      diagnostics.insert(.diagnose(declarationRequiresBodyAt: program.ast[id].introducer.range))
      return false
    }
  }

  private mutating func check(method id: NodeID<MethodDecl>) -> Bool {
    _check(decl: id, { (this, id) in this._check(method: id) })
  }

  private mutating func _check(method id: NodeID<MethodDecl>) -> Bool {
    // The type of the declaration must have been realized.
    guard case .method(let type) = declTypes[id]! else { unreachable() }
    let outputType = type.output.skolemized

    // Type check the generic constraints.
    var success = environment(ofGenericDecl: id) != nil

    // Type check the parameters.
    var parameterNames: Set<String> = []
    for parameter in program.ast[id].parameters {
      success = check(parameter: parameter, siblingNames: &parameterNames) && success
    }

    for impl in program.ast[id].impls {
      // Set the type of the implicit receiver declaration.
      declTypes[program.ast[impl].receiver] = .parameter(ParameterType(
        convention: program.ast[impl].introducer.value.convention,
        bareType: type.receiver))
      declRequests[program.ast[impl].receiver] = .success

      // Type check method's implementations, if any.
      switch program.ast[impl].body {
      case .expr(let expr):
        let expectedType = program.ast[impl].introducer.value == .inout
          ? Type.void
          : outputType
        let inferredType = infer(expr: expr, expectedType: expectedType, inScope: impl)
        success = (inferredType != nil) && success

      case .block(let stmt):
        success = check(brace: stmt) && success

      case nil:
        // Requirements can be without a body.
        if program.isRequirement(id) { continue }

        // Declaration requires a body.
        diagnostics.insert(.diagnose(declarationRequiresBodyAt: program.ast[id].introducerRange))
        success = false
      }
    }

    return success
  }

  private mutating func check(methodImpl: MethodImplDecl) -> Bool {
    fatalError("not implemented")
  }

  private mutating func check(namespace: NamespaceDecl) -> Bool {
    fatalError("not implemented")
  }

  /// Inserts in `siblingNames` the name of the parameter declaration identified by `id` and
  /// returns whether that declaration type checks.
  private mutating func check(
    parameter id: NodeID<ParameterDecl>,
    siblingNames: inout Set<String>
  ) -> Bool {
    // Check for duplicate parameter names.
    if !siblingNames.insert(program.ast[id].name).inserted {
      diagnostics.insert(.diganose(
        duplicateParameterNamed: program.ast[id].name, at: program.ast.ranges[id]))
      declRequests[id] = .failure
      return false
    }

    // Type check the default value, if any.
    if let defaultValue = program.ast[id].defaultValue {
      let parameterType = ParameterType(declTypes[id]!)!
      let defaultValueType = Type.variable(TypeVariable(node: defaultValue.base))

      let constraints = [
        ParameterConstraint(
          defaultValueType,
<<<<<<< HEAD
          canBePassedTo: .parameter(parameterType),
          because: ConstraintCause(.argument, at: program.ast.ranges[id]))
=======
          .parameter(parameterType),
          because: ConstraintCause(
            kind: .callArgument,
            node: AnyNodeID(id),
            origin: program.ast.ranges[id]))
>>>>>>> 2ca4c83d
      ]

      let solution = infer(
        expr: defaultValue,
        inferredType: defaultValueType,
        expectedType: parameterType.bareType,
        inScope: program.declToScope[id]!,
        constraints: constraints)

      if !solution.diagnostics.isEmpty {
        declRequests[id] = .failure
        return false
      }
    }

    declRequests[id] = .success
    return true
  }

  private mutating func check(operator id: NodeID<OperatorDecl>) -> Bool {
    let source = NodeID<TopLevelDeclSet>(program.declToScope[id]!)!

    // Look for duplicate operator declaration.
    for decl in program.ast[source].decls where decl.kind == OperatorDecl.self {
      let oper = NodeID<OperatorDecl>(rawValue: decl.rawValue)
      if oper != id,
         program.ast[oper].notation.value == program.ast[id].notation.value,
         program.ast[oper].name.value == program.ast[id].name.value
      {
        diagnostics.insert(.diagnose(
          duplicateOperatorNamed: program.ast[id].name.value,
          at: program.ast.ranges[id]))
        return false
      }
    }

    return true
  }

  private mutating func check(productType id: NodeID<ProductTypeDecl>) -> Bool {
    _check(decl: id, { (this, id) in this._check(productType: id) })
  }

  private mutating func _check(productType id: NodeID<ProductTypeDecl>) -> Bool {
    // Type check the memberwise initializer.
    var success = check(initializer: program.ast[id].memberwiseInit)

    // Type check the generic constraints.
    success = (environment(ofGenericDecl: id) != nil) && success

    // Type check the type's direct members.
    for j in program.ast[id].members {
      success = check(decl: j) && success
    }

    // Type check conformances.
    let container = program.scopeToParent[id]!
    let traits: Set<TraitType>
    if let ts = realize(conformances: program.ast[id].conformances, inScope: container) {
      traits = ts
    } else {
      traits = []
      success = false
    }

    for trait in traits {
      success = check(conformanceOfProductDecl: id, to: trait) && success
    }

    // Type check extending declarations.
    let type = declTypes[id]!
    for j in extendingDecls(of: type, exposedTo: container) {
      success = check(decl: j) && success
    }

    // TODO: Check the conformances

    return success
  }

  private mutating func check(subscript id: NodeID<SubscriptDecl>) -> Bool {
    _check(decl: id, { (this, id) in this._check(subscript: id) })
  }

  private mutating func _check(subscript id: NodeID<SubscriptDecl>) -> Bool {
    // The type of the declaration must have been realized.
    guard case .subscript(let declType) = declTypes[id]! else { unreachable() }
    let outputType = declType.output.skolemized

    // Type check the generic constraints.
    var success = environment(ofGenericDecl: id) != nil

    // Type check the parameters, if any.
    if let parameters = program.ast[id].parameters {
      var parameterNames: Set<String> = []
      for parameter in parameters {
        success = check(parameter: parameter, siblingNames: &parameterNames) && success
      }
    }

    // Type checks the subscript's implementations.
    for impl in program.ast[id].impls {
      // Set the type of the implicit receiver declaration if necessary.
      if program.isNonStaticMember(id) {
        guard case .remote(let receiverType) = declType.captures.first!.type else { unreachable() }
        let receiverDecl = program.ast[impl].receiver!

        declTypes[receiverDecl] = .parameter(ParameterType(
          convention: program.ast[impl].introducer.value.convention,
          bareType: receiverType.base))
        declRequests[receiverDecl] = .success
      }

      // Type checks the body of the implementation.
      switch program.ast[impl].body {
      case .expr(let expr):
        success = (infer(expr: expr, expectedType: outputType, inScope: impl) != nil) && success

      case .block(let stmt):
        success = check(brace: stmt) && success

      case nil:
        // Requirements can be without a body.
        if program.isRequirement(id) { continue }

        // Declaration requires a body.
        diagnostics.insert(.diagnose(declarationRequiresBodyAt: program.ast[id].introducer.range))
        success = false
      }
    }

    return success
  }

  private mutating func check(subscriptImpl: SubscriptImplDecl) -> Bool {
    fatalError("not implemented")
  }

  private mutating func check(trait id: NodeID<TraitDecl>) -> Bool {
    _check(decl: id, { (this, id) in this._check(trait: id) })
  }

  private mutating func _check(trait id: NodeID<TraitDecl>) -> Bool {
    // Type check the generic constraints.
    var success = environment(ofTraitDecl: id) != nil

    // Type check the type's direct members.
    for j in program.ast[id].members {
      success = check(decl: j) && success
    }

    // Type check extending declarations.
    let type = declTypes[id]!
    for j in extendingDecls(of: type, exposedTo: program.declToScope[id]!) {
      success = check(decl: j) && success
    }

    // TODO: Check the conformances

    return success
  }

  private mutating func check(typeAlias id: NodeID<TypeAliasDecl>) -> Bool {
    _check(decl: id, { (this, id) in this._check(typeAlias: id) })
  }

  private mutating func _check(typeAlias id: NodeID<TypeAliasDecl>) -> Bool {
    // Realize the subject.
    let subject: Type
    switch program.ast[id].body {
    case .typeExpr(let j):
      if let s = realize(j, inScope: AnyScopeID(id)) {
        subject = s
      } else {
        return false
      }

    case.union:
      fatalError("not implemented")
    }

    // Type-check the generic clause.
    var success = environment(ofGenericDecl: id) != nil

    // Type check extending declarations.
    for j in extendingDecls(of: subject, exposedTo: program.declToScope[id]!) {
      success = check(decl: j) && success
    }

    // TODO: Check the conformances

    return success
  }

  private mutating func check(`var`: VarDecl) -> Bool {
    fatalError("not implemented")
  }

  /// Returns whether `decl` is well-typed from the cache, or calls `action` to type check it
  /// and caches the result before returning it.
  private mutating func _check<T: DeclID>(
    decl id: T,
    _ action: (inout Self, T) -> Bool
  ) -> Bool {
    // Check if a type checking request has already been received.
    while true {
      switch declRequests[id] {
      case nil:
        /// The the overarching type of the declaration is available after type realization.
        defer { assert(declRequests[id] != nil) }

        // Realize the type of the declaration before starting type checking.
        if realize(decl: id).isError {
          // Type checking fails if type realization did.
          declRequests[id] = .failure
          return false
        } else {
          // Note: Because the type realization of certain declarations may escalate to type
          // checking perform type checking, we should re-check the status of the request.
          continue
        }

      case .typeRealizationCompleted:
        declRequests[id] = .typeCheckingStarted

      case .typeRealizationStarted, .typeCheckingStarted:
        // Note: The request status will be updated when the request that caused the circular
        // dependency handles the failure.
        diagnostics.insert(.diagnose(circularDependencyAt: program.ast.ranges[id]))
        return false

      case .success:
        return true

      case .failure:
        return false
      }

      break
    }

    // Process the request.
    let success = action(&self, id)

    // Update the request status.
    declRequests[id] = success ? .success : .failure
    return success
  }

  /// Type checks the conformance of the product type declared by `decl` to the trait `trait` and
  /// returns whether that succeeded.
  private mutating func check(
    conformanceOfProductDecl decl: NodeID<ProductTypeDecl>,
    to trait: TraitType
  ) -> Bool {
    let conformingType = realizeSelfTypeExpr(inScope: decl)!
    let selfType = Type.genericTypeParam(GenericTypeParamType(decl: trait.decl, ast: program.ast))
    var success = true

    // Get the set of generic parameters defined by `trait`.
    for j in program.ast[trait.decl].members {
      switch j.kind {
      case AssociatedTypeDecl.self:
        // TODO: Implement me.
        continue

      case AssociatedValueDecl.self:
        fatalError("not implemented")

      case FunctionDecl.self:
        // Make sure the requirement is well-typed.
        let requirement = NodeID<FunctionDecl>(rawValue: j.rawValue)
        var requirementType = canonicalize(type: realize(functionDecl: requirement))

        // Substitute `Self` by the conforming type in the requirement type.
        requirementType = requirementType.transform({ type in
          switch type {
          case selfType:
            // `type` is `Self`.
            return .stepOver(conformingType)

          case .associatedType(let t):
            // We only care about associated types rooted at `Self`. Others can be assumed to be
            // rooted at some generic type parameter declared by the requirement.
            let components = t.components
            if components.last != selfType { return .stepOver(type) }

            let scope = AnyScopeID(decl)
            let replacement = components.dropLast(1).reversed()
              .reduce(into: conformingType, { (r, c) in
                if r.isError { return }

                switch c {
                case .associatedType(let c):
                  r = lookupType(named: c.name.value, memberOf: r, inScope: scope)
                    ?? .error(ErrorType())

                case .conformanceLens:
                  fatalError("not implemented")

                default:
                  unreachable()
                }
              })
            return .stepOver(replacement)

          default:
            return .stepInto(type)
          }
        })

        if requirementType.isError { continue }

        // Search for candidate implementations.
        let stem = program.ast[requirement].identifier!.value
        var candidates = lookup(stem, memberOf: conformingType, inScope: AnyScopeID(decl))
        candidates.remove(AnyDeclID(requirement))

        // Filter out the candidates with incompatible types.
        candidates = candidates.filter({ (candidate) -> Bool in
          let candidateType = realize(decl: candidate)
          return canonicalize(type: candidateType) == requirementType
        })

        // TODO: Filter out the candidates with incompatible constraints.
        //
        // trait A {}
        // type Foo<T> {}
        // extension Foo where T: U { fun foo() }
        // conformance Foo: A {} // <- should not consider `foo` in the extension

        // If there are several candidates, we have an ambiguous conformance.
        if candidates.count > 1 {
          fatalError("not implemented")
        }

        // If there's no candidate and the requirement doesn't have a default implementation, the
        // conformance is not satisfied.
        if candidates.isEmpty && (program.ast[requirement].body == nil) {
          diagnostics.insert(
            .diagnose(
              type: conformingType, doesNotConformTo: trait, at: program.ast[decl].identifier.range,
              because: [
                .diagnose(
                  traitRequiresMethod: Name(of: requirement, in: program.ast)!,
                  withType: declTypes[requirement]!)
              ]))
          success = false
        }

      case SubscriptDecl.self:
        fatalError("not implemented")

      default:
        unreachable()
      }
    }

    return success
  }

  /// Type checks the specified statement and returns whether that succeeded.
  private mutating func check<T: StmtID, S: ScopeID>(
    stmt id: T,
    inScope lexicalContext: S
  ) -> Bool {
    switch id.kind {
    case BraceStmt.self:
      return check(brace: NodeID(rawValue: id.rawValue))

    case ExprStmt.self:
      let stmt = program.ast[NodeID<ExprStmt>(rawValue: id.rawValue)]
      if let type = infer(expr: stmt.expr, inScope: lexicalContext) {
        // Issue a warning if the type of the expression isn't void.
        if type != .void {
          diagnostics.insert(.diagnose(unusedResultOfType: type, at: program.ast.ranges[stmt.expr]))
        }
        return true
      } else {
        // Type inference/checking failed.
        return false
      }

    case DeclStmt.self:
      return check(decl: program.ast[NodeID<DeclStmt>(rawValue: id.rawValue)].decl)

    case DiscardStmt.self:
      let stmt = program.ast[NodeID<DiscardStmt>(rawValue: id.rawValue)]
      return infer(expr: stmt.expr, inScope: lexicalContext) != nil

    case ReturnStmt.self:
      return check(return: NodeID(rawValue: id.rawValue), inScope: lexicalContext)

    case YieldStmt.self:
      return check(yield: NodeID(rawValue: id.rawValue), inScope: lexicalContext)

    default:
      unreachable("unexpected statement")
    }
  }

  /// - Note: Method is internal because it may be called during constraint generation.
  mutating func check(brace id: NodeID<BraceStmt>) -> Bool {
    var success = true
    for stmt in program.ast[id].stmts {
      success = check(stmt: stmt, inScope: id) && success
    }
    return success
  }

  private mutating func check<S: ScopeID>(
    return id: NodeID<ReturnStmt>,
    inScope lexicalContext: S
  ) -> Bool {
    // Retreive the expected output type.
    let expectedType = expectedOutputType(in: lexicalContext)!

    if let returnValue = program.ast[id].value {
      // The type of the return value must be subtype of the expected return type.
      let inferredReturnType = Type.variable(TypeVariable(node: returnValue.base))
      let c = equalityOrSubtypingConstraint(
<<<<<<< HEAD
        between: inferredReturnType,
        and: expectedType,
        because: ConstraintCause(.return, at: program.ast.ranges[returnValue]))
=======
        inferredReturnType,
        expectedType,
        because: ConstraintCause(
          kind: .return,
          node: AnyNodeID(returnValue),
          origin: program.ast.ranges[returnValue]))
>>>>>>> 2ca4c83d
      let solution = infer(
        expr: returnValue,
        inferredType: inferredReturnType,
        expectedType: expectedType,
        inScope: AnyScopeID(lexicalContext),
        constraints: [c])
      return solution.diagnostics.isEmpty
    } else if expectedType != .void {
      diagnostics.insert(.diagnose(missingReturnValueAt: program.ast.ranges[id]))
      return false
    } else {
      return true
    }
  }

  private mutating func check<S: ScopeID>(
    yield id: NodeID<YieldStmt>,
    inScope lexicalContext: S
  ) -> Bool {
    // Retreive the expected output type.
    let expectedType = expectedOutputType(in: lexicalContext)!

    // The type of the return value must be subtype of the expected return type.
    let inferredReturnType = Type.variable(TypeVariable(node: program.ast[id].value.base))
    let c = equalityOrSubtypingConstraint(
<<<<<<< HEAD
      between: inferredReturnType,
      and: expectedType,
      because: ConstraintCause(.yield, at: program.ast.ranges[program.ast[id].value]))
=======
      inferredReturnType,
      expectedType,
      because: ConstraintCause(
        kind: .yield,
        node: AnyNodeID(program.ast[id].value),
        origin: program.ast.ranges[program.ast[id].value]))
>>>>>>> 2ca4c83d
    let solution = infer(
      expr: program.ast[id].value,
      inferredType: inferredReturnType,
      expectedType: expectedType,
      inScope: AnyScopeID(lexicalContext),
      constraints: [c])
    return solution.diagnostics.isEmpty
  }

  /// Returns the expected output type in `lexicalContext`, or `nil` if `lexicalContext` is not
  /// nested in a function or subscript declaration.
  private func expectedOutputType<S: ScopeID>(in lexicalContext: S) -> Type? {
    for parent in program.scopes(from: lexicalContext) {
      switch parent.kind {
      case MethodImplDecl.self:
        // `lexicalContext` is nested in a method implementation.
        let decl = NodeID<MethodImplDecl>(rawValue: parent.rawValue)
        if program.ast[decl].introducer.value == .inout {
          return .void
        } else {
          let methodDecl = NodeID<FunctionDecl>(rawValue: program.scopeToParent[decl]!.rawValue)
          guard case .method(let methodType) = declTypes[methodDecl] else { unreachable() }
          return methodType.output.skolemized
        }

      case FunctionDecl.self:
        // `lexicalContext` is nested in a function.
        let decl = NodeID<FunctionDecl>(rawValue: parent.rawValue)
        guard case .lambda(let funType) = declTypes[decl] else { unreachable() }
        return funType.output.skolemized

      case SubscriptDecl.self:
        // `lexicalContext` is nested in a subscript implementation.
        let decl = NodeID<SubscriptDecl>(rawValue: parent.rawValue)
        guard case .subscript(let subscriptType) = declTypes[decl] else { unreachable() }
        return subscriptType.output.skolemized

      default:
        continue
      }
    }

    return nil
  }

  /// Returns the generic environment defined by `id`, or `nil` if it is ill-typed.
  ///
  /// - Requires: `i.kind <= .genericScope`
  private mutating func environment<T: NodeIDProtocol>(of id: T) -> GenericEnvironment? {
    switch id.kind {
    case FunctionDecl.self:
      return environment(ofGenericDecl: NodeID<FunctionDecl>(rawValue: id.rawValue))
    case ProductTypeDecl.self:
      return environment(ofGenericDecl: NodeID<ProductTypeDecl>(rawValue: id.rawValue))
    case SubscriptDecl.self:
      return environment(ofGenericDecl: NodeID<SubscriptDecl>(rawValue: id.rawValue))
    case TypeAliasDecl.self:
      return environment(ofGenericDecl: NodeID<TypeAliasDecl>(rawValue: id.rawValue))
    case TraitDecl.self:
      return environment(ofTraitDecl: NodeID(rawValue: id.rawValue))
    default:
      unreachable("unexpected scope")
    }
  }

  /// Returns the generic environment defined by `id`, or `nil` if it is ill-typed.
  private mutating func environment<T: GenericDecl>(
    ofGenericDecl id: NodeID<T>
  ) -> GenericEnvironment? {
    switch environments[id] {
    case .done(let e):
      return e
    case .inProgress:
      fatalError("circular dependency")
    case nil:
      environments[id] = .inProgress
    }

    // Nothing to do if the declaration has no generic clause.
    guard let clause = program.ast[id].genericClause?.value else {
      let e = GenericEnvironment(decl: id, constraints: [], into: &self)
      environments[id] = .done(e)
      return e
    }

    var success = true
    var constraints: [Constraint] = []

    // Realize the traits in the conformance lists of each generic parameter.
    for case .type(let j) in clause.parameters {
      // Realize the generic type parameter.
      guard let lhs = realize(decl: j).proper else {
        success = false
        continue
      }
      assert(lhs.base is GenericTypeParamType)

      // Synthesize the sugared conformance constraint, if any.
      let list = program.ast[j].conformances
      guard let traits = realize(
        conformances: list,
        inScope: program.scopeToParent[AnyScopeID(id)!]!)
      else { return nil }

      if !traits.isEmpty {
<<<<<<< HEAD
        let cause = ConstraintCause(.annotation, at: program.ast.ranges[list[0]])
        constraints.append(ConformanceConstraint(lhs, conformsTo: traits, because: cause))
=======
        constraints.append(ConformanceConstraint(lhs, traits: traits))
>>>>>>> 2ca4c83d
      }
    }

    // Evaluate the constraint expressions of the associated type's where clause.
    if let whereClause = clause.whereClause?.value {
      for expr in whereClause.constraints {
        if let constraint = eval(constraintExpr: expr, inScope: AnyScopeID(id)!) {
          constraints.append(constraint)
        } else {
          success = false
        }
      }
    }

    if success {
      let e = GenericEnvironment(decl: id, constraints: constraints, into: &self)
      environments[id] = .done(e)
      return e
    } else {
      environments[id] = .done(nil)
      return nil
    }
  }

  /// Returns the generic environment defined by `i`, or `nil` if it is ill-typed.
  private mutating func environment<T: TypeExtendingDecl>(
    ofTypeExtendingDecl id: NodeID<T>
  ) -> GenericEnvironment? {
    switch environments[id] {
    case .done(let e):
      return e
    case .inProgress:
      fatalError("circular dependency")
    case nil:
      environments[id] = .inProgress
    }

    let scope = AnyScopeID(id)
    var success = true
    var constraints: [Constraint] = []

    // Evaluate the constraint expressions of the associated type's where clause.
    if let whereClause = program.ast[id].whereClause?.value {
      for expr in whereClause.constraints {
        if let constraint = eval(constraintExpr: expr, inScope: scope) {
          constraints.append(constraint)
        } else {
          success = false
        }
      }
    }

    if success {
      let e = GenericEnvironment(decl: id, constraints: constraints, into: &self)
      environments[id] = .done(e)
      return e
    } else {
      environments[id] = .done(nil)
      return nil
    }
  }

  /// Returns the generic environment defined by `i`, or `nil` if it is ill-typed.
  private mutating func environment(
    ofTraitDecl id: NodeID<TraitDecl>
  ) -> GenericEnvironment? {
    switch environments[id] {
    case .done(let e):
      return e
    case .inProgress:
      fatalError("circular dependency")
    case nil:
      environments[id] = .inProgress
    }

    var success = true
    var constraints: [Constraint] = []

    // Collect and type check the constraints defined on associated types and values.
    for member in program.ast[id].members {
      switch member.kind {
      case AssociatedTypeDecl.self:
        success = associatedConstraints(
          ofType: NodeID(rawValue: member.rawValue),
          ofTrait: id,
          into: &constraints) && success

      case AssociatedValueDecl.self:
        success = associatedConstraints(
          ofValue: NodeID(rawValue: member.rawValue),
          ofTrait: id,
          into: &constraints) && success

      default:
        continue
      }
    }

    // Bail out if we found ill-form constraints.
    if !success {
      environments[id] = .done(nil)
      return nil
    }

    // Synthesize `Self: T`.
    let selfType = GenericTypeParamType(decl: id, ast: program.ast)
    guard case .trait(let trait) = declTypes[id]! else { unreachable() }
<<<<<<< HEAD
    constraints.append(
      ConformanceConstraint(
        .genericTypeParam(selfType),
        conformsTo: [trait],
        because: ConstraintCause(.structural, at: program.ast[id].identifier.range)))
=======
    constraints.append(ConformanceConstraint(.genericTypeParam(selfType), traits: [trait]))
>>>>>>> 2ca4c83d

    let e = GenericEnvironment(decl: id, constraints: constraints, into: &self)
    environments[id] = .done(e)
    return e
  }

  // Evaluates the constraints declared in `associatedType`, stores them in `constraints` and
  // returns whether they are all well-typed.
  private mutating func associatedConstraints(
    ofType associatedType: NodeID<AssociatedTypeDecl>,
    ofTrait trait: NodeID<TraitDecl>,
    into constraints: inout [Constraint]
  ) -> Bool {
    // Realize the LHS of the constraint.
    guard let lhs = realize(decl: associatedType).proper else { return false }

    // Synthesize the sugared conformance constraint, if any.
    let list = program.ast[associatedType].conformances
    guard let traits = realize(
      conformances: list,
      inScope: AnyScopeID(trait))
    else { return false }

    if !traits.isEmpty {
<<<<<<< HEAD
      let cause = ConstraintCause(.annotation, at: program.ast.ranges[list[0]])
      constraints.append(ConformanceConstraint(lhs, conformsTo: traits, because: cause))
=======
      constraints.append(ConformanceConstraint(lhs, traits: traits))
>>>>>>> 2ca4c83d
    }

    // Evaluate the constraint expressions of the associated type's where clause.
    var success = true
    if let whereClause = program.ast[associatedType].whereClause?.value {
      for expr in whereClause.constraints {
        if let constraint = eval(constraintExpr: expr, inScope: AnyScopeID(trait)) {
          constraints.append(constraint)
        } else {
          success = false
        }
      }
    }

    return success
  }

  // Evaluates the constraints declared in `associatedValue`, stores them in `constraints` and
  // returns whether they are all well-typed.
  private mutating func associatedConstraints(
    ofValue associatedValue: NodeID<AssociatedValueDecl>,
    ofTrait trait: NodeID<TraitDecl>,
    into constraints: inout [Constraint]
  ) -> Bool {
    // Realize the LHS of the constraint.
    guard !realize(decl: associatedValue).isError else { return false }

    // Evaluate the constraint expressions of the associated value's where clause.
    var success = true
    if let whereClause = program.ast[associatedValue].whereClause?.value {
      for expr in whereClause.constraints {
        if let constraint = eval(constraintExpr: expr, inScope: AnyScopeID(trait)) {
          constraints.append(constraint)
        } else {
          success = false
        }
      }
    }

    return success
  }

  /// Evaluates `expr` in `scope` and returns a type constraint, or `nil` if evaluation failed.
  ///
  /// - Note: Calling this method multiple times with the same arguments may duplicate diagnostics.
  private mutating func eval(
    constraintExpr expr: SourceRepresentable<WhereClause.ConstraintExpr>,
    inScope scope: AnyScopeID
  ) -> Constraint? {
    switch expr.value {
    case .equality(let l, let r):
      guard let a = realize(name: l, inScope: scope) else { return nil }
      guard let b = realize(r, inScope: scope) else { return nil }

      if !a.isTypeParam && !b.isTypeParam {
        diagnostics.insert(.diagnose(invalidEqualityConstraintBetween: a, and: b, at: expr.range))
        return nil
      }

<<<<<<< HEAD
      return EqualityConstraint(
        a,
        equals: b,
        because: ConstraintCause(.structural, at: expr.range))
=======
      return EqualityConstraint(a, b)
>>>>>>> 2ca4c83d

    case .conformance(let l, let traits):
      guard let a = realize(name: l, inScope: scope) else { return nil }
      if !a.isTypeParam {
        diagnostics.insert(.diagnose(invalidConformanceConstraintTo: a, at: expr.range))
        return nil
      }

      var b: Set<TraitType> = []
      for i in traits {
        guard let type = realize(name: i, inScope: scope) else { return nil }
        if case .trait(let trait) = type {
          b.insert(trait)
        } else {
          diagnostics.insert(.diagnose(conformanceToNonTraitType: a, at: expr.range))
          return nil
        }
      }

<<<<<<< HEAD
      return ConformanceConstraint(
        a,
        conformsTo: b,
        because: ConstraintCause(.structural, at: expr.range))

    case .value(let e):
      // TODO: Symbolic execution
      return PredicateConstraint(e, because: ConstraintCause(.structural, at: expr.range))
=======
      return ConformanceConstraint(a, traits: b)

    case .value(let e):
      // TODO: Symbolic execution
      return PredicateConstraint(e)
>>>>>>> 2ca4c83d
    }
  }

  // MARK: Type inference

  /// Infers and returns the type of `expr`, or `nil` if `expr` is ill-typed.
  public mutating func infer<S: ScopeID>(
    expr: AnyExprID,
    expectedType: Type? = nil,
    inScope scope: S
  ) -> Type? {
    let solution = infer(
      expr: expr,
      inferredType: nil,
      expectedType: expectedType,
      inScope: AnyScopeID(scope),
      constraints: [])

    if solution.diagnostics.isEmpty {
      return exprTypes[expr]!
    } else {
      return nil
    }
  }

  /// Infers the type of `expr` and returns the best solution found by the constraint solver.
  mutating func infer(
    expr: AnyExprID,
    inferredType: Type?,
    expectedType: Type?,
    inScope scope: AnyScopeID,
    constraints: [Constraint]
  ) -> Solution {
    // Generate constraints.
    var generator = ConstraintGenerator(
      scope: scope,
      expr: expr,
      inferredType: inferredType,
      expectedType: expectedType)
    let constraintGeneration = generator.apply(using: &self)

    // Solve the constraints.
    var solver = ConstraintSolver(
      scope: scope,
      fresh: constraints + constraintGeneration.constraints,
      initialDiagnostics: constraintGeneration.diagnostics)
    let solution = solver.apply(using: &self)

    // Apply the solution.
    for (id, type) in constraintGeneration.inferredTypes.storage {
      exprTypes[id] = solution.reify(type, withVariables: .keep)
    }
    for (name, ref) in solution.bindingAssumptions {
      referredDecls[name] = ref
    }

    // Consume the solution's errors.
    diagnostics.formUnion(solution.diagnostics)

    return solution
  }

  /// Infers the type of `pattern`, generates the type constraints implied by the expressions it
  /// may contain, and returns the IDs of the variable declarations it contains.
  ///
  /// - Note: A `nil` return signals a failure to infer the type of the pattern.
  private mutating func infer<T: PatternID>(
    pattern: T,
    inScope scope: AnyScopeID
  ) -> (type: Type, constraints: [Constraint], decls: [NodeID<VarDecl>])? {
    var constraints: [Constraint] = []
    var decls: [NodeID<VarDecl>] = []
    if let type = _infer(
      pattern: pattern,
      expectedType: nil,
      inScope: scope,
      constraints: &constraints,
      decls: &decls)
    {
      return (type: type, constraints: constraints, decls: decls)
    } else {
      return nil
    }
  }

  private mutating func _infer<T: PatternID>(
    pattern: T,
    expectedType: Type?,
    inScope scope: AnyScopeID,
    constraints: inout [Constraint],
    decls: inout [NodeID<VarDecl>]
  ) -> Type? {
    switch pattern.kind {
    case BindingPattern.self:
      // A binding pattern introduces additional type information when it has a type annotation. In
      // that case, the type denoted by the annotation is used to infer the type of the sub-pattern
      // and constrained to be a subtype of the expected type, if any.
      let lhs = program.ast[NodeID<BindingPattern>(rawValue: pattern.rawValue)]
      var subpatternType = expectedType
      if let annotation = lhs.annotation {
        if let type = realize(annotation, inScope: scope) {
          if let r = expectedType {
            constraints.append(
              SubtypingConstraint(
                type,
<<<<<<< HEAD
                isSubtypeOf: r,
                because: ConstraintCause(.annotation, at: program.ast.ranges[pattern])))
=======
                r,
                because: ConstraintCause(
                  kind: .annotation,
                  node: AnyNodeID(pattern),
                  origin: program.ast.ranges[pattern])))
>>>>>>> 2ca4c83d
          }
          subpatternType = type
        } else {
          return nil
        }
      }

      return _infer(
        pattern: lhs.subpattern,
        expectedType: subpatternType,
        inScope: scope,
        constraints: &constraints,
        decls: &decls)

    case _ where pattern.kind.value is Expr.Type:
      fatalError("not implemented")

    case NamePattern.self:
      let lhs = program.ast[NodeID<NamePattern>(rawValue: pattern.rawValue)]
      let type = expectedType ?? .variable(TypeVariable(node: AnyNodeID(lhs.decl)))
      decls.append(lhs.decl)
      declTypes[lhs.decl] = type
      declRequests[lhs.decl] = .typeRealizationCompleted
      return type

    case TuplePattern.self:
      let lhs = program.ast[NodeID<TuplePattern>(rawValue: pattern.rawValue)]
      switch expectedType {
      case .tuple(let rhs):
        // The pattern and the expected have a tuple shape.
        if rhs.elements.count == lhs.elements.count {
          var lLabels: [String?] = []
          var rLabels: [String?] = []

          // Visit the elements pairwise.
          for (a, b) in zip(lhs.elements, rhs.elements) {
            if _infer(
              pattern: a.pattern,
              expectedType: b.type,
              inScope: scope,
              constraints: &constraints,
              decls: &decls) == nil
            { return nil }

            lLabels.append(a.label?.value)
            rLabels.append(b.label)
          }

          // Check that labels match.
          if lLabels == rLabels {
            return expectedType
          } else {
            diagnostics.insert(.diagnose(
              labels: lLabels,
              incompatibleWith: rLabels,
              at: program.ast.ranges[pattern]))
            return nil
          }
        } else {
          // Invalid destructuring.
          diagnostics.insert(.diagnose(
            invalidDestructuringOfType: expectedType!,
            at: program.ast.ranges[pattern]))
          return nil
        }

      case .some:
        // The pattern has a tuple shape, the expected type hasn't.
        diagnostics.insert(.diagnose(
          invalidDestructuringOfType: expectedType!,
          at: program.ast.ranges[pattern]))
        return nil

      case nil:
        // Infer the shape of the expected type.
        var elements: [TupleType.Element] = []
        for element in lhs.elements {
          guard let type = _infer(
            pattern: element.pattern,
            expectedType: nil,
            inScope: scope,
            constraints: &constraints,
            decls: &decls)
          else { return nil }
          elements.append(TupleType.Element(label: element.label?.value, type: type))
        }
        return .tuple(TupleType(elements))
      }

    case WildcardPattern.self:
      return expectedType ?? .variable(TypeVariable())

    default:
      unreachable("unexpected pattern")
    }
  }

  // MARK: Name binding

  /// The result of a name lookup.
  public typealias DeclSet = Set<AnyDeclID>

  /// A lookup table.
  private typealias LookupTable = [String: DeclSet]

  private struct MemberLookupKey: Hashable {

    var type: Type

    var scope: AnyScopeID

  }

  /// The member lookup tables of the types.
  ///
  /// This property is used to memoize the results of `lookup(_:memberOf:inScope)`.
  private var memberLookupTables: [MemberLookupKey: LookupTable] = [:]

  /// A set containing the type extending declarations being currently bounded.
  ///
  /// This property is used during conformance and extension binding to avoid infinite recursion
  /// through qualified lookups into the extended type.
  private var extensionsUnderBinding = DeclSet()

  /// Returns the well-typed declarations to which the specified name may refer, along with their
  /// overarching uncontextualized types. Ill-typed declarations are ignored.
  mutating func resolve(
    stem: Identifier,
    labels: [String?],
    notation: OperatorNotation?,
    introducer: ImplIntroducer?,
    introducedInDeclSpaceOf lookupContext: AnyScopeID? = nil,
    inScope origin: AnyScopeID
  ) -> [(decl: AnyDeclID, type: Type)] {
    // Search for the referred declaration.
    var matches: TypeChecker.DeclSet
    if let ctx = lookupContext {
      matches = lookup(stem, introducedInDeclSpaceOf: ctx, inScope: origin)
    } else {
      matches = lookup(unqualified: stem, inScope: origin)
      if !matches.isEmpty && matches.isSubset(of: bindingsUnderChecking) {
        matches = lookup(unqualified: stem, inScope: program.scopeToParent[origin]!)
      }
    }

    // Bail out if there are no matches.
    if matches.isEmpty { return [] }

    // TODO: Filter by labels and operator notation

    // If the looked up name has a method introducer, it must refer to a method implementation.
    if let introducer = introducer {
      matches = Set(matches.compactMap({ (match) -> AnyDeclID? in
        guard let decl = NodeID<MethodDecl>(match) else { return nil }

        // TODO: Synthesize missing method implementations
        if let impl = program.ast[decl].impls.first(where: { (i) in
          program.ast[i].introducer.value == introducer
        }) {
          return AnyDeclID(impl)
        } else {
          return nil
        }
      }))
    }

    // Returns the matches along with their contextual type and associated constraints.
    return matches.compactMap({ (match) -> (AnyDeclID, Type)? in
      // Realize the type of the declaration.
      var matchType = realize(decl: match)
      if matchType.isError { return nil }

      // Erase parameter conventions.
      if case .parameter(let t) = matchType {
        matchType = t.bareType
      }

      return (match, matchType)
    })
  }

  /// Returns the declarations that expose `name` without qualification in `scope`.
  mutating func lookup(unqualified name: String, inScope scope: AnyScopeID) -> DeclSet {
    let origin = scope

    var matches = DeclSet()
    var root: NodeID<ModuleDecl>? = nil
    for scope in program.scopes(from: scope) {
      switch scope.kind {
      case ModuleDecl.self:
        // We reached the module scope.
        root = NodeID<ModuleDecl>(rawValue: scope.rawValue)

      case TopLevelDeclSet.self:
        // Skip file scopes so that we don't search the same file twice.
        continue

      default:
        break
      }

      // Search for the name in the current scope.
      let newMatches = lookup(name, introducedInDeclSpaceOf: scope, inScope: origin)

      // We can assume the matches are either empty or all overloadable.
      matches.formUnion(newMatches)

      // We're done if we found at least one non-overloadable match.
      if newMatches.contains(where: { (i) in !(program.ast[i] is FunctionDecl) }) {
        return matches
      }
    }

    // We're done if we found at least one match.
    if !matches.isEmpty { return matches }

    // Check if the name refers to the module containing `scope`.
    if program.ast[root]?.name == name {
      return [AnyDeclID(root!)]
    }

    // Search for the name in imported modules.
    for module in program.ast.modules where module != root {
      matches.formUnion(names(introducedIn: module)[name, default: []])
    }

    return matches
  }

  /// Returns the declarations that introduce `name` in the declaration space of `lookupContext`.
  mutating func lookup<T: ScopeID>(
    _ name: String,
    introducedInDeclSpaceOf lookupContext: T,
    inScope origin: AnyScopeID
  ) -> DeclSet {
    switch lookupContext.kind {
    case ProductTypeDecl.self:
      let type = Type.product(ProductType(
        decl: NodeID(rawValue: lookupContext.rawValue),
        ast: program.ast))
      return lookup(name, memberOf: type, inScope: origin)

    case TraitDecl.self:
      let type = Type.trait(TraitType(
        decl: NodeID(rawValue: lookupContext.rawValue),
        ast: program.ast))
      return lookup(name, memberOf: type, inScope: origin)

    case TypeAliasDecl.self:
      let type = Type.typeAlias(TypeAliasType(
        decl: NodeID(rawValue: lookupContext.rawValue),
        ast: program.ast))
      return lookup(name, memberOf: type, inScope: origin)

    default:
      return names(introducedIn: lookupContext)[name, default: []]
    }
  }

  /// Returns the declarations that introduce `name` as a member of `type` in `scope`.
  mutating func lookup(
    _ name: String,
    memberOf type: Type,
    inScope scope: AnyScopeID
  ) -> DeclSet {
    if case .conformanceLens(let t) = type {
      return lookup(name, memberOf: .trait(t.focus), inScope: scope)
    }

    let key = MemberLookupKey(type: type, scope: scope)
    if let m = memberLookupTables[key]?[name] {
      return m
    }

    var matches: DeclSet
    defer { memberLookupTables[key, default: [:]][name] = matches }

    switch type {
    case .boundGeneric(let t):
      matches = lookup(name, memberOf: t.base, inScope: scope)
      return matches

    case .product(let t):
      matches = names(introducedIn: t.decl)[name, default: []]
      if name == "init" {
        matches.insert(AnyDeclID(program.ast[t.decl].memberwiseInit))
      }

    case .trait(let t):
      matches = names(introducedIn: t.decl)[name, default: []]

    case .typeAlias(let t):
      matches = names(introducedIn: t.decl)[name, default: []]

    default:
      matches = DeclSet()
    }

    // We're done if we found at least one non-overloadable match.
    if matches.contains(where: { i in !(program.ast[i] is FunctionDecl) }) {
      return matches
    }

    // Look for members declared in extensions.
    for i in extendingDecls(of: type, exposedTo: scope) {
      matches.formUnion(names(introducedIn: i)[name, default: []])
    }

    // We're done if we found at least one non-overloadable match.
    if matches.contains(where: { i in !(program.ast[i] is FunctionDecl) }) {
      return matches
    }

    // Look for members declared inherited by conformance/refinement.
    guard let traits = conformedTraits(of: type, inScope: scope) else { return matches }
    for trait in traits {
      if type == .trait(trait) { continue }

      // TODO: Read source of conformance to disambiguate associated names
      let newMatches = lookup(name, memberOf: .trait(trait), inScope: scope)
      switch type {
      case .associatedType,
           .genericTypeParam,
           .trait:
        matches.formUnion(newMatches)

      default:
        // Associated type and value declarations are not inherited by conformance.
        matches.formUnion(newMatches.filter({
          $0.kind != AssociatedTypeDecl.self && $0.kind != AssociatedValueDecl.self
        }))
      }
    }

    return matches
  }

  /// Returns the declaration(s) of the specified operator that are visible in `scope`.
  func lookup(
    operator operatorName: Identifier,
    notation: OperatorNotation,
    inScope scope: AnyScopeID
  ) -> [NodeID<OperatorDecl>] {
    let currentModule = program.module(containing: scope)
    if let module = currentModule,
       let oper = lookup(operator: operatorName, notation: notation, in: module)
    {
      return [oper]
    }

    return program.ast.modules.compactMap({ (module) -> NodeID<OperatorDecl>? in
      if module == currentModule { return nil }
      return lookup(operator: operatorName, notation: notation, in: module)
    })
  }

  /// Returns the declaration of the specified operator in `module`, if any.
  func lookup(
    operator operatorName: Identifier,
    notation: OperatorNotation,
    in module: NodeID<ModuleDecl>
  ) -> NodeID<OperatorDecl>? {
    for decl in program.ast.topLevelDecls(module) where decl.kind == OperatorDecl.self {
      let oper = NodeID<OperatorDecl>(rawValue: decl.rawValue)
      if (
        program.ast[oper].notation.value == notation
        && program.ast[oper].name.value == operatorName
      ) {
        return oper
      }
    }
    return nil
  }

  /// Returns the extending declarations of `type` exposed to `scope`.
  ///
  /// - Note: The declarations referred by the returned IDs conform to `TypeExtendingDecl`.
  private mutating func extendingDecls<S: ScopeID>(
    of type: Type,
    exposedTo scope: S
  ) -> [AnyDeclID] {
    var matches: [AnyDeclID] = []
    let canonicalType = canonicalize(type: type)

    /// Inserts into `matches` the conformance and extension declarations contained in `decls`
    /// that extend `canonicalType`.
    func filter<S: Sequence>(this: inout TypeChecker, decls: S, inScope scope: AnyScopeID)
    where S.Element == AnyDeclID
    {
      for i in decls where i.kind == ConformanceDecl.self || i.kind == ExtensionDecl.self {
        // Skip extending declarations that are being bound.
        guard this.extensionsUnderBinding.insert(i).inserted else { continue }
        defer { this.extensionsUnderBinding.remove(i) }

        // Bind the extension to the extended type.
        let subject = this.realize(decl: i)
        if subject.isError { continue }

        // Check for a match.
        if this.canonicalize(type: subject) == canonicalType {
          matches.append(i)
        }
      }
    }

    // Look for extension declarations in all visible scopes.
    var root: NodeID<ModuleDecl>? = nil
    for scope in program.scopes(from: scope) {
      switch scope.kind {
      case ModuleDecl.self:
        let module = NodeID<ModuleDecl>(rawValue: scope.rawValue)
        filter(this: &self, decls: program.ast.topLevelDecls(module), inScope: scope)
        root = module

      case TopLevelDeclSet.self:
        continue

      default:
        let decls = program.scopeToDecls[scope, default: []]
        filter(this: &self, decls: decls, inScope: scope)
      }
    }

    // Look for extension declarations in imported modules.
    for module in program.ast.modules where module != root {
      filter(this: &self, decls: program.ast.topLevelDecls(module), inScope: AnyScopeID(module))
    }

    return matches
  }

  /// Returns the names and declarations introduced in `scope`.
  private func names<T: NodeIDProtocol>(introducedIn scope: T) -> LookupTable {
    if let module = NodeID<ModuleDecl>(scope) {
      return program.ast[module].sources.reduce(into: [:], { (table, s) in
        table.merge(names(introducedIn: s), uniquingKeysWith: { (l, _) in l })
      })
    }

    guard let decls = program.scopeToDecls[scope] else { return [:] }
    var table: LookupTable = [:]

    for id in decls {
      switch id.kind {
      case AssociatedValueDecl.self,
           AssociatedTypeDecl.self,
           GenericValueParamDecl.self,
           GenericTypeParamDecl.self,
           NamespaceDecl.self,
           ParameterDecl.self,
           ProductTypeDecl.self,
           TraitDecl.self,
           TypeAliasDecl.self,
           VarDecl.self:
        let name = (program.ast[id] as! SingleEntityDecl).name
        table[name, default: []].insert(id)

      case BindingDecl.self,
           ConformanceDecl.self,
           MethodImplDecl.self,
           OperatorDecl.self,
           SubscriptImplDecl.self:
        // Note: operator declarations are not considered during standard name lookup.
        break

      case FunctionDecl.self:
        let node = program.ast[NodeID<FunctionDecl>(rawValue: id.rawValue)]
        guard let name = node.identifier?.value else { continue }
        table[name, default: []].insert(id)

      case InitializerDecl.self:
        table["init", default: []].insert(id)

      case MethodDecl.self:
        let node = program.ast[NodeID<MethodDecl>(rawValue: id.rawValue)]
        table[node.identifier.value, default: []].insert(id)

      case SubscriptDecl.self:
        let node = program.ast[NodeID<SubscriptDecl>(rawValue: id.rawValue)]
        let name = node.identifier?.value ?? "[]"
        table[name, default: []].insert(id)

      default:
        unreachable("unexpected declaration")
      }
    }

    // Note: Results should be memoized.
    return table
  }

  /// Returns the type named `name` that visible as a member of `type` from `scope`.
  mutating func lookupType(
    named name: String,
    memberOf type: Type,
    inScope scope: AnyScopeID
  ) -> Type? {
    let candidates = lookup(name, memberOf: type, inScope: scope)
    if candidates.count != 1 { return nil }

    let decl = candidates.first!
    if !(decl.kind.value is TypeDecl.Type) { return nil }

    // FIXME: If `type` is a bound generic type, substitute generic type parameters.
    return realize(decl: decl)
  }

  // MARK: Type realization

  /// Realizes and returns the type denoted by `expr` evaluated in `scope`.
  mutating func realize(_ expr: AnyTypeExprID, inScope scope: AnyScopeID) -> Type? {
    switch expr.kind {
    case ConformanceLensTypeExpr.self:
      return realize(conformanceLens: NodeID(rawValue: expr.rawValue), inScope: scope)

    case LambdaTypeExpr.self:
      return realize(lambda: NodeID(rawValue: expr.rawValue), inScope: scope)

    case NameExpr.self:
      return realize(name: NodeID(rawValue: expr.rawValue), inScope: scope)

    case ParameterTypeExpr.self:
      let id = NodeID<ParameterTypeExpr>(rawValue: expr.rawValue)
      diagnostics.insert(.diagnose(
            illegalParameterConvention: program.ast[id].convention.value,
        at: program.ast[id].convention.range))
      return nil

    case TupleTypeExpr.self:
      return realize(tuple: NodeID(rawValue: expr.rawValue), inScope: scope)

    case WildcardTypeExpr.self:
      return .variable(TypeVariable(node: expr.base))

    default:
      unreachable("unexpected type expression")
    }
  }

  /// Returns the type `expr`'s the underlying function declaration.
  mutating func realize(underlyingDeclOf expr: NodeID<LambdaExpr>) -> Type? {
    realize(functionDecl: program.ast[expr].decl)
  }

  /// Realizes and returns the type of `Self` in `scope`.
  ///
  /// - Note: This method does not issue diagnostics.
  private mutating func realizeSelfTypeExpr<T: ScopeID>(inScope scope: T) -> Type? {
    for scope in program.scopes(from: scope) {
      switch scope.kind {
      case TraitDecl.self:
        let decl = NodeID<TraitDecl>(rawValue: scope.rawValue)
        return .genericTypeParam(GenericTypeParamType(decl: decl, ast: program.ast))

      case ProductTypeDecl.self:
        // Synthesize unparameterized `Self`.
        let decl = NodeID<ProductTypeDecl>(rawValue: scope.rawValue)
        var type = Type.product(ProductType(decl: decl, ast: program.ast))

        // Synthesize arguments to generic parameters if necessary.
        if let parameters = program.ast[decl].genericClause?.value.parameters {
          let arguments = parameters.map({ (p) -> BoundGenericType.Argument in
            switch p {
            case .type(let p):
              return .type(.genericTypeParam(GenericTypeParamType(decl: p, ast: program.ast)))
            case .value:
              fatalError("not implemented")
            }
          })
          type = .boundGeneric(BoundGenericType(type, arguments: arguments))
        }

        return type

      case ConformanceDecl.self:
        let decl = NodeID<ConformanceDecl>(rawValue: scope.rawValue)
        return realize(program.ast[decl].subject, inScope: scope)

      case ExtensionDecl.self:
        let decl = NodeID<ConformanceDecl>(rawValue: scope.rawValue)
        return realize(program.ast[decl].subject, inScope: scope)

      case TypeAliasDecl.self:
        fatalError("not implemented")

      default:
        continue
      }
    }

    return nil
  }

  private mutating func realize(
    conformanceLens id: NodeID<ConformanceLensTypeExpr>,
    inScope scope: AnyScopeID
  ) -> Type? {
    guard let wrapped = realize(program.ast[id].subject, inScope: scope) else { return nil }
    guard let trait = realize(program.ast[id].lens, inScope: scope) else { return nil }

    /// The focus must be a trait.
    guard case .trait(let focus) = trait else {
      diagnostics.insert(.diagnose(notATrait: trait, at: program.ast.ranges[program.ast[id].lens]))
      return nil
    }

    // The base must conform to the focus.
    guard conformedTraits(of: wrapped, inScope: scope)?.contains(focus) ?? false else {
      diagnostics.insert(.diagnose(
        type: wrapped,
        doesNotConformTo: focus,
        at: program.ast.ranges[program.ast[id].lens]))
      return nil
    }

    return .conformanceLens(ConformanceLensType(wrapped: wrapped, focus: focus))
  }

  private mutating func realize(
    lambda id: NodeID<LambdaTypeExpr>,
    inScope scope: AnyScopeID
  ) -> Type? {
    // Realize the lambda's environment.
    let environment: Type
    if let env = program.ast[id].environment?.value {
      guard let ty = realize(env, inScope: scope) else { return nil }
      environment = ty
    } else {
      environment = .any
    }

    // Realize the lambda's parameters.
    var inputs: [CallableTypeParameter] = []
    for parameter in program.ast[id].parameters {
      guard let ty = realize(parameter: parameter.type, inScope: scope) else { return nil }
      inputs.append(CallableTypeParameter(label: parameter.label?.value, type: ty))
    }

    // Realize the lambda's output.
    guard let output = realize(program.ast[id].output, inScope: scope) else { return nil }

    return .lambda(LambdaType(
      receiverEffect: program.ast[id].receiverEffect?.value,
      environment: environment,
      inputs: inputs,
      output: output))
  }

  private mutating func realize(
    name id: NodeID<NameExpr>,
    inScope scope: AnyScopeID
  ) -> Type? {
    let name = program.ast[id].name
    var base: Type?

    switch program.ast[id].domain {
    case .type(let j):
      // Resolve the domain.
      guard let domain = realize(j, inScope: scope) else { return nil }

      // Handle references to built-in types.
      if domain == .builtin(.module) {
        if let type = BuiltinType(name.value.stem) {
          return .builtin(type)
        } else {
          diagnostics.insert(.diagnose(
            noTypeNamed: name.value.stem,
            in: domain,
            range: name.range))
          return nil
        }
      }

      // Lookup for the name's identifier in the context of the domain.
      let matches = lookup(name.value.stem, memberOf: domain, inScope: scope)

      // Realize the referred type.
      for match in matches where match.kind.value is TypeDecl.Type {
        if base != nil {
          diagnostics.insert(.diagnose(
            ambiguousReferenceToTypeNamed: name.value.stem,
            at: name.range))
          return nil
        }

        if match.kind == AssociatedTypeDecl.self {
          let decl = NodeID<AssociatedTypeDecl>(rawValue: match.rawValue)
          switch domain {
          case .associatedType, .conformanceLens, .genericTypeParam:
            base = .associatedType(AssociatedType(decl: decl, domain: domain, ast: program.ast))
          default:
            diagnostics.insert(.diagnose(
              invalidAssociatedNamed: program.ast[decl].name,
              at: name.range))
            return nil
          }
        } else {
          base = realize(decl: match).proper
        }
      }

      if base == nil {
        diagnostics.insert(.diagnose(
          noTypeNamed: name.value.stem,
          in: domain,
          range: name.range))
        return nil
      }

    case .none:
      // Bypass unqualified lookup for reserved type names.
      switch name.value.stem {
      case "Any":
        return .any
      case "Never":
        return .never
      case "Self":
        if let type = realizeSelfTypeExpr(inScope: scope) {
          return type
        } else {
          diagnostics.insert(.diagnose(invalidReferenceToSelfTypeAt: name.range))
          return nil
        }
      default:
        break
      }

      if isBuiltinModuleVisible && (name.value.stem == "Builtin") {
        return .builtin(.module)
      }

      // Search for the referred type declaration with an unqualified lookup.
      let matches = lookup(unqualified: name.value.stem, inScope: scope)

      // Realize the referred type.
      for match in matches where match.kind.value is TypeDecl.Type {
        if base != nil {
          diagnostics.insert(.diagnose(
            ambiguousReferenceToTypeNamed: name.value.stem,
            at: name.range))
          return nil
        }

        if match.kind == AssociatedTypeDecl.self {
          // Assume `Self` denotes the implicit generic parameter of a trait declaration, since
          // associated declarations cannot be looked up unqualified outside the scope of a trait
          // and its extensions.
          let domain = realizeSelfTypeExpr(inScope: scope)!
          let type = AssociatedType(
            decl: NodeID(rawValue: match.rawValue), domain: domain, ast: program.ast)
          base = .associatedType(type)
        } else {
          base = realize(decl: match).proper
        }
      }

      if base == nil {
        diagnostics.insert(.diagnose(noTypeNamed: name.value.stem, range: name.range))
        return nil
      }

    case .implicit, .expr:
      unreachable("unexpected name domain")
    }

    // Evaluate the arguments of the referred type, if any.
    if program.ast[id].arguments.isEmpty {
      return base!
    } else {
      var arguments: [BoundGenericType.Argument] = []

      for a in program.ast[id].arguments {
        switch a.value {
        case .expr(let a):
          // TODO: Symbolic execution
          arguments.append(.value(a))

        case .type(let a):
          guard let type = realize(a, inScope: scope) else { return nil }
          arguments.append(.type(type))
        }
      }

      return .boundGeneric(BoundGenericType(base!, arguments: arguments))
    }
  }

  private mutating func realize(
    parameter id: NodeID<ParameterTypeExpr>,
    inScope scope: AnyScopeID
  ) -> Type? {
    guard let bareType = realize(program.ast[id].bareType, inScope: scope) else { return nil }
    return .parameter(ParameterType(
      convention: program.ast[id].convention.value,
      bareType: bareType))
  }

  private mutating func realize(
    tuple id: NodeID<TupleTypeExpr>,
    inScope scope: AnyScopeID
  ) -> Type? {
    var elements: [TupleType.Element] = []
    elements.reserveCapacity(program.ast[id].elements.count)

    for e in program.ast[id].elements {
      guard let type = realize(e.type, inScope: scope) else { return nil }
      elements.append(TupleType.Element(label: e.label?.value, type: type))
    }

    return .tuple(TupleType(elements))
  }

  /// Realizes and returns the traits of the specified conformance list, or `nil` if at least one
  /// of them is ill-typed.
  private mutating func realize(
    conformances: [NodeID<NameExpr>],
    inScope scope: AnyScopeID
  ) -> Set<TraitType>? {
    // Realize the traits in the conformance list.
    var traits: Set<TraitType> = []
    for expr in conformances {
      guard let rhs = realize(name: expr, inScope: scope) else { return nil }
      if case .trait(let trait) = rhs {
        traits.insert(trait)
      } else {
        diagnostics.insert(.diagnose(conformanceToNonTraitType: rhs, at: program.ast.ranges[expr]))
        return nil
      }
    }

    return traits
  }

  /// Returns the overarching type of the specified declaration.
  mutating func realize<T: DeclID>(decl id: T) -> Type {
    switch id.kind {
    case AssociatedTypeDecl.self:
      return _realize(decl: id, { (this, id) in
        let traitDecl = NodeID<TraitDecl>(rawValue: this.program.declToScope[id]!.rawValue)
        return .associatedType(AssociatedType(
          decl: NodeID(rawValue: id.rawValue),
          domain: .genericTypeParam(GenericTypeParamType(decl: traitDecl, ast: this.program.ast)),
          ast: this.program.ast))
      })

    case AssociatedValueDecl.self:
      return _realize(decl: id, { (this, id) in
        let traitDecl = NodeID<TraitDecl>(rawValue: this.program.declToScope[id]!.rawValue)
        return .associatedValue(AssociatedValueType(
          decl: NodeID(rawValue: id.rawValue),
          domain: .genericTypeParam(GenericTypeParamType(decl: traitDecl, ast: this.program.ast)),
          ast: this.program.ast))
      })

    case GenericTypeParamDecl.self:
      return _realize(decl: id, { (this, id) in
        .genericTypeParam(GenericTypeParamType(decl: id, ast: this.program.ast))
      })

    case GenericValueParamDecl.self:
      return _realize(decl: id, { (this, id) in
        .genericValueParam(GenericValueParamType(decl: id, ast: this.program.ast))
      })

    case BindingDecl.self:
      return realize(bindingDecl: NodeID(rawValue: id.rawValue))

    case ConformanceDecl.self,
         ExtensionDecl.self:
      return _realize(decl: id, { (this, id) in
        let decl = this.program.ast[id] as! TypeExtendingDecl
        return this.realize(decl.subject, inScope: this.program.declToScope[id]!)
      })

    case FunctionDecl.self:
      return realize(functionDecl: NodeID(rawValue: id.rawValue))

    case InitializerDecl.self:
      return realize(initializerDecl: NodeID(rawValue: id.rawValue))

    case MethodDecl.self:
      return realize(methodDecl: NodeID(rawValue: id.rawValue))

    case MethodImplDecl.self:
      return realize(methodDecl: NodeID(rawValue: program.declToScope[id]!.rawValue))

    case ParameterDecl.self:
      return realize(parameterDecl: NodeID(rawValue: id.rawValue))

    case ProductTypeDecl.self:
      return _realize(decl: id, { (this, id) in
        .product(ProductType(decl: NodeID(rawValue: id.rawValue), ast: this.program.ast))
      })

    case SubscriptDecl.self:
      return realize(subscriptDecl: NodeID(rawValue: id.rawValue))

    case TraitDecl.self:
      return _realize(decl: id, { (this, id) in
        .trait(TraitType(decl: NodeID(rawValue: id.rawValue), ast: this.program.ast))
      })

    case TypeAliasDecl.self:
      return _realize(decl: id, { (this, id) in
        .typeAlias(TypeAliasType(decl: NodeID(rawValue: id.rawValue), ast: this.program.ast))
      })

    case VarDecl.self:
      let bindingDecl = program.varToBinding[NodeID(rawValue: id.rawValue)]!
      let bindingType = realize(bindingDecl: bindingDecl)
      return bindingType.isError
        ? bindingType
        : declTypes[id]!

    default:
      unreachable("unexpected declaration")
    }
  }

  private mutating func realize(bindingDecl id: NodeID<BindingDecl>) -> Type {
    _ = check(binding: NodeID(rawValue: id.rawValue))
    return declTypes[id]!
  }

  private mutating func realize(functionDecl id: NodeID<FunctionDecl>) -> Type {
    _realize(decl: id, { (this, id) in this._realize(functionDecl: id) })
  }

  private mutating func _realize(functionDecl id: NodeID<FunctionDecl>) -> Type {
    var success = true

    // Realize the input types.
    var inputs: [CallableTypeParameter] = []
    for i in program.ast[id].parameters {
      declRequests[i] = .typeCheckingStarted

      if let annotation = program.ast[i].annotation {
        if let type = realize(parameter: annotation, inScope: AnyScopeID(id)) {
          // The annotation may not omit generic arguments.
          if type[.hasVariable] {
            diagnostics.insert(.diagnose(
              notEnoughContextToInferArgumentsAt: program.ast.ranges[annotation]))
            success = false
          }

          declTypes[i] = type
          declRequests[i] = .typeRealizationCompleted
          inputs.append(CallableTypeParameter(label: program.ast[i].label?.value, type: type))
        } else {
          declTypes[i] = .error(ErrorType())
          declRequests[i] = .failure
          success = false
        }
      } else {
        // Note: parameter type annotations may be elided if the declaration represents a lambda
        // expression. In that case, the unannotated parameters are associated with a fresh type
        // so inference can proceed. The actual type of the parameter will be reified during type
        // checking, when `checkPending` is called.
        if program.ast[id].isInExprContext {
          let parameterType = Type.variable(TypeVariable(node: AnyNodeID(i)))
          declTypes[i] = parameterType
          declRequests[i] = .typeRealizationCompleted
          inputs.append(CallableTypeParameter(
            label: program.ast[i].label?.value,
            type: parameterType))
        } else {
          unreachable("expected type annotation")
        }
      }
    }

    // Bail out if the parameters could not be realized.
    if !success { return .error(ErrorType()) }

    // Collect captures.
    var explicitCaptureNames: Set<Name> = []
    guard let explicitCaptureTypes = realize(
      explicitCaptures: program.ast[id].explicitCaptures,
      collectingNamesIn: &explicitCaptureNames)
    else { return .error(ErrorType()) }

    let implicitCaptures: [ImplicitCapture] = program.isLocal(id)
      ? realize(implicitCapturesIn: id, ignoring: explicitCaptureNames)
      : []
    self.implicitCaptures[id] = implicitCaptures

    // Realize the function's receiver if necessary.
    let isNonStaticMember = program.isNonStaticMember(id)
    var receiver: Type? = isNonStaticMember
      ? realizeSelfTypeExpr(inScope: program.declToScope[id]!)
      : nil

    // Realize the output type.
    let outputType: Type
    if let o = program.ast[id].output {
      // Use the explicit return annotation.
      guard let type = realize(o, inScope: AnyScopeID(id)) else { return .error(ErrorType()) }
      outputType = type
    } else if program.ast[id].isInExprContext {
      // Infer the return type from the body in expression contexts.
      outputType = .variable(TypeVariable())
    } else {
      // Default to `Void`.
      outputType = .void
    }

    if isNonStaticMember {
      // Create a lambda bound to a receiver.
      let effect: ReceiverEffect?
      if program.ast[id].isInout {
        receiver = .tuple(TupleType([
          TupleType.Element(label: "self", type: .remote(RemoteType(.inout, receiver!)))
        ]))
        effect = .inout
      } else if program.ast[id].isSink  {
        receiver = .tuple(TupleType([
          TupleType.Element(label: "self", type: receiver!)
        ]))
        effect = .sink
      } else {
        receiver = .tuple(TupleType([
          TupleType.Element(label: "self", type: .remote(RemoteType(.let, receiver!)))
        ]))
        effect = nil
      }

      return .lambda(LambdaType(
        receiverEffect: effect,
        environment: receiver!,
        inputs: inputs,
        output: outputType))
    } else {
      // Create a regular lambda.
      let environment = Type.tuple(TupleType(
        explicitCaptureTypes.map({ (t) in TupleType.Element(label: nil, type: t) }) +
        implicitCaptures.map({ (c) in TupleType.Element(label: nil, type: .remote(c.type)) })
      ))

      // TODO: Determine if the lambda is mutating.

      return .lambda(LambdaType(
        environment: environment,
        inputs: inputs,
        output: outputType))
    }
  }

  private mutating func realize(initializerDecl id: NodeID<InitializerDecl>) -> Type {
    _realize(decl: id, { (this, id) in this._realize(initializerDecl: id) })
  }

  private mutating func _realize(initializerDecl id: NodeID<InitializerDecl>) -> Type {
    // Handle memberwise initializers.
    if program.ast[id].introducer.value == .memberwiseInit {
      let productTypeDecl = NodeID<ProductTypeDecl>(program.declToScope[id]!)!
      if let lambda = memberwiseInitType(of: productTypeDecl) {
        return .lambda(lambda)
      } else {
        return .error(ErrorType())
      }
    }

    var success = true

    // Realize the input types.
    var inputs: [CallableTypeParameter] = []
    for i in program.ast[id].parameters {
      declRequests[i] = .typeCheckingStarted

      // Parameters of initializers must have a type annotation.
      guard let annotation = program.ast[i].annotation else {
        unreachable("unexpected type expression")
      }

      if let type = realize(parameter: annotation, inScope: AnyScopeID(id)) {
        // The annotation may not omit generic arguments.
        if type[.hasVariable] {
          diagnostics.insert(.diagnose(notEnoughContextToInferArgumentsAt: program.ast.ranges[annotation]))
          success = false
        }

        declTypes[i] = type
        declRequests[i] = .typeRealizationCompleted
        inputs.append(CallableTypeParameter(label: program.ast[i].label?.value, type: type))
      } else {
        declTypes[i] = .error(ErrorType())
        declRequests[i] = .failure
        success = false
      }
    }

    // Bail out if the parameters could not be realized.
    if !success { return .error(ErrorType()) }

    // Initializers are global functions.
    let receiverType = realizeSelfTypeExpr(inScope: program.declToScope[id]!)
    let receiverParameterType = CallableTypeParameter(
      label: "self",
      type: .parameter(ParameterType(convention: .set, bareType: receiverType!)))
    inputs.insert(receiverParameterType, at: 0)
    return .lambda(LambdaType(environment: .void, inputs: inputs, output: .void))
  }

  private mutating func realize(methodDecl id: NodeID<MethodDecl>) -> Type {
    _realize(decl: id, { (this, id) in this._realize(methodDecl: id) })
  }

  private mutating func _realize(methodDecl id: NodeID<MethodDecl>) -> Type {
    var success = true

    // Realize the input types.
    var inputs: [CallableTypeParameter] = []
    for i in program.ast[id].parameters {
      declRequests[i] = .typeCheckingStarted

      // Parameters of methods must have a type annotation.
      guard let annotation = program.ast[i].annotation else {
        unreachable("unexpected type expression")
      }

      if let type = realize(parameter: annotation, inScope: AnyScopeID(id)) {
        // The annotation may not omit generic arguments.
        if type[.hasVariable] {
          diagnostics.insert(.diagnose(notEnoughContextToInferArgumentsAt: program.ast.ranges[annotation]))
          success = false
        }

        declTypes[i] = type
        declRequests[i] = .typeRealizationCompleted
        inputs.append(CallableTypeParameter(label: program.ast[i].label?.value, type: type))
      } else {
        declTypes[i] = .error(ErrorType())
        declRequests[i] = .failure
        success = false
      }
    }

    // Bail out if the parameters could not be realized.
    if !success { return .error(ErrorType()) }

    // Realize the method's receiver if necessary.
    let receiver = realizeSelfTypeExpr(inScope: program.declToScope[id]!)

    // Realize the output type.
    let outputType: Type
    if let o = program.ast[id].output {
      // Use the explicit return annotation.
      guard let type = realize(o, inScope: AnyScopeID(id)) else { return .error(ErrorType()) }
      outputType = type
    } else {
      // Default to `Void`.
      outputType = .void
    }

    // Create a method bundle.
    let capabilities = Set(program.ast[id].impls.map({ program.ast[$0].introducer.value }))
    if capabilities.contains(.inout) && (outputType != receiver) {
      let range = program.ast[id].output.map({ (output) in
        program.ast.ranges[output]
      }) ?? program.ast[id].introducerRange
      diagnostics.insert(.diagnose(inoutCapableMethodBundleMustReturn: receiver!, at: range))
      return .error(ErrorType())
    }

    return .method(MethodType(
      capabilities: capabilities,
      receiver: receiver!,
      inputs: inputs,
      output: outputType))
  }

  /// Returns the overarching type of the specified parameter declaration.
  ///
  /// - Requires: The containing function or subscript declaration must have been realized.
  private mutating func realize(parameterDecl id : NodeID<ParameterDecl>) -> Type {
    switch declRequests[id] {
    case nil:
      preconditionFailure()

    case .typeRealizationStarted:
      diagnostics.insert(.diagnose(circularDependencyAt: program.ast.ranges[id]))
      return .error(ErrorType())

    case .typeRealizationCompleted, .typeCheckingStarted, .success, .failure:
      return declTypes[id]!
    }
  }

  private mutating func realize(subscriptDecl id: NodeID<SubscriptDecl>) -> Type {
    _realize(decl: id, { (this, id) in this._realize(subscriptDecl: id) })
  }

  private mutating func _realize(subscriptDecl id: NodeID<SubscriptDecl>) -> Type {
    var success = true

    // Realize the input types.
    var inputs: [CallableTypeParameter] = []
    for i in program.ast[id].parameters ?? [] {
      declRequests[i] = .typeCheckingStarted

      // Parameters of subscripts must have a type annotation.
      guard let annotation = program.ast[i].annotation else {
        unreachable("unexpected type expression")
      }

      if let type = realize(parameter: annotation, inScope: AnyScopeID(id)) {
        // The annotation may not omit generic arguments.
        if type[.hasVariable] {
          diagnostics.insert(.diagnose(notEnoughContextToInferArgumentsAt: program.ast.ranges[annotation]))
          success = false
        }

        declTypes[i] = type
        declRequests[i] = .typeRealizationCompleted
        inputs.append(CallableTypeParameter(label: program.ast[i].label?.value, type: type))
      } else {
        declTypes[i] = .error(ErrorType())
        declRequests[i] = .failure
        success = false
      }
    }

    // Bail out if the parameters could not be realized.
    if !success { return .error(ErrorType()) }

    // Collect captures.
    var explicitCaptureNames: Set<Name> = []
    guard let explicitCaptureTypes = realize(
      explicitCaptures: program.ast[id].explicitCaptures,
      collectingNamesIn: &explicitCaptureNames)
    else { return .error(ErrorType()) }

    let implicitCaptures: [ImplicitCapture] = program.isLocal(id)
      ? realize(implicitCapturesIn: id, ignoring: explicitCaptureNames)
      : []
    self.implicitCaptures[id] = implicitCaptures

    // Build the subscript's environment.
    let environment: TupleType
    if program.isNonStaticMember(id) {
      let receiver = realizeSelfTypeExpr(inScope: program.declToScope[id]!)
      environment = TupleType([
        TupleType.Element(label: "self", type: .remote(RemoteType(.yielded, receiver!)))
      ])
    } else {
      environment = TupleType(
        explicitCaptureTypes.map({ (t) in TupleType.Element(label: nil, type: t) }) +
        implicitCaptures.map({ (c) in TupleType.Element(label: nil, type: .remote(c.type)) })
      )
    }

    // Realize the ouput type.
    guard let output = realize(program.ast[id].output, inScope: AnyScopeID(id)) else {
      return .error(ErrorType())
    }

    // Create a subscript type.
    let capabilities = Set(program.ast[id].impls.map({ program.ast[$0].introducer.value }))
    return .subscript(SubscriptType(
      isProperty: program.ast[id].parameters == nil,
      capabilities: capabilities,
      environment: .tuple(environment),
      inputs: inputs,
      output: output))
  }

  /// Realizes the explicit captures in `list`, writing the captured names in `explicitNames`, and
  /// returns their types if they are semantically well-typed. Otherwise, returns `nil`.
  private mutating func realize(
    explicitCaptures list: [NodeID<BindingDecl>],
    collectingNamesIn explictNames: inout Set<Name>
  ) -> [Type]? {
    var explictNames: Set<Name> = []
    var captures: [Type] = []
    var success = true

    // Process explicit captures.
    for i in list {
      // Collect the names of the capture.
      for (_, namePattern) in program.ast.names(in: program.ast[i].pattern) {
        let varDecl = program.ast[namePattern].decl
        if !explictNames.insert(Name(stem: program.ast[varDecl].name)).inserted {
          diagnostics.insert(.diagnose(
            duplicateCaptureNamed: program.ast[varDecl].name,
            at: program.ast.ranges[varDecl]))
          success = false
        }
      }

      // Realize the type of the capture.
      if let type = realize(bindingDecl: i).proper {
        switch program.ast[program.ast[i].pattern].introducer.value {
        case .let:
          captures.append(.remote(RemoteType(.let, type)))
        case .inout:
          captures.append(.remote(RemoteType(.inout, type)))
        case .sinklet, .var:
          captures.append(type)
        }
      } else {
        success = false
      }
    }

    return success ? captures : nil
  }

  /// Realizes the implicit captures found in the body of `decl` and returns their types and
  /// declarations if they are well-typed. Otherwise, returns `nil`.
  private mutating func realize<T: Decl & LexicalScope>(
    implicitCapturesIn decl: NodeID<T>,
    ignoring explictNames: Set<Name>
  ) -> [ImplicitCapture] {
    // Process implicit captures.
    var captures: [ImplicitCapture] = []
    var receiverIndex: Int? = nil

    var collector = CaptureCollector(ast: program.ast)
    for (name, uses) in collector.freeNames(in: decl) {
      // Explicit captures are already accounted for.
      if explictNames.contains(name) { continue }

      // Resolve the name.
      let matches = lookup(unqualified: name.stem, inScope: program.declToScope[decl]!)

      // If there are multiple matches, attempt to filter them using the name's argument labels or
      // operator notation. If that fails, complain about an ambiguous implicit capture.
      let captureDecl: AnyDeclID
      switch matches.count {
      case 0:
        continue
      case 1:
        captureDecl = matches.first!
      default:
        fatalError("not implemented")
      }

      // Global declarations are not captured.
      if program.isGlobal(captureDecl) { continue }

      // References to member declarations implicitly capture of their receiver.
      if program.isMember(captureDecl) {
        // If the function refers to a member declaration, it must be nested in a type scope.
        let innermostTypeScope = program
          .scopes(from: program.scopeToParent[decl]!)
          .first(where: { $0.kind.value is TypeDecl.Type })!

        // Ignore illegal implicit references to foreign receiver.
        if program.isContained(innermostTypeScope, in: program.scopeToParent[captureDecl]!) {
          continue
        }

        if let i = receiverIndex, uses.capability != .let {
          // Update the mutability of the capture.
          captures[i] = ImplicitCapture(
            name: captures[i].name,
            type: RemoteType(.inout, captures[i].type.base),
            decl: captures[i].decl)
        } else {
          // Resolve the implicit reference to `self`.
          let receiverMatches = lookup(unqualified: "self", inScope: program.scopeToParent[decl]!)
          let receiverDecl: AnyDeclID
          switch receiverMatches.count {
          case 0:
            continue
          case 1:
            receiverDecl = matches.first!
          default:
            unreachable()
          }

          // Realize the type of `self`.
          let receiverType = realize(decl: receiverDecl)
          if receiverType.isError { continue }

          // Register the capture of `self`.
          receiverIndex = captures.count
          captures.append(ImplicitCapture(
            name: Name(stem: "self"),
            type: RemoteType(uses.capability, receiverType.skolemized),
            decl: receiverDecl))
        }

        continue
      }

      // Capture-less local functions are not captured.
      if let d = NodeID<FunctionDecl>(captureDecl) {
        guard case .lambda(let lambda) = realize(functionDecl: d) else { continue }
        if lambda.environment == .void { continue }
      }

      // Other local declarations are captured.
      guard let captureType = realize(decl: captureDecl).proper?.skolemized else { continue }
      captures.append(ImplicitCapture(
        name: name,
        type: RemoteType(uses.capability, captureType),
        decl: captureDecl))
    }

    return captures
  }

  /// Returns the type of `decl` from the cache, or calls `action` to compute it and caches the
  /// result before returning it.
  private mutating func _realize<T: DeclID>(
    decl id: T,
    _ action: (inout Self, T) -> Type?
  ) -> Type {
    // Check if a type realization request has already been received.
    switch declRequests[id] {
    case nil:
      declRequests[id] = .typeRealizationStarted

    case .typeRealizationStarted:
      diagnostics.insert(.diagnose(circularDependencyAt: program.ast.ranges[id]))
      declRequests[id] = .failure
      declTypes[id] = .error(ErrorType())
      return declTypes[id]!

    case .typeRealizationCompleted, .typeCheckingStarted, .success, .failure:
      return declTypes[id]!
    }

    // Process the request.
    declTypes[id] = action(&self, id)

    // Update the request status.
    declRequests[id] = .typeRealizationCompleted
    return declTypes[id]!
  }

  /// Returns the type of `decl`'s memberwise initializer.
  private mutating func memberwiseInitType(of decl: NodeID<ProductTypeDecl>) -> LambdaType? {
    var inputs: [CallableTypeParameter] = []

    // Synthesize the receiver type.
    let receiver = realizeSelfTypeExpr(inScope: decl)!
    inputs.append(CallableTypeParameter(
      label: "self",
      type: .parameter(ParameterType(convention: .set, bareType: receiver))))

    // List and realize the type of all stored bindings.
    for m in program.ast[decl].members {
      guard let member = NodeID<BindingDecl>(m) else { continue }
      if realize(bindingDecl: member).isError { return nil }

      for (_, name) in program.ast.names(in: program.ast[member].pattern) {
        let d = program.ast[name].decl
        inputs.append(CallableTypeParameter(
          label: program.ast[d].name,
          type: .parameter(ParameterType(convention: .sink, bareType: declTypes[d]!))))
      }
    }

    return LambdaType(environment: .void, inputs: inputs, output: .void)
  }

  // MARK: Type role determination

  /// Skolemizes `type`.
  func skolemize(type: Type) -> Type {
    return type.transform({ type in
      switch type {
      case .associatedType,
           .genericTypeParam:
        return .stepOver(.skolem(SkolemType(base: type)))

      case .genericValueParam:
        fatalError("not implemented")

      default:
        // Nothing to do if `type` isn't parameterized.
        if type[.hasGenericTypeParam] || type[.hasGenericValueParam] {
          return .stepInto(type)
        } else {
          return .stepOver(type)
        }
      }
    })
  }

  /// Opens `type`.
  func open(type: Type) -> (Type, ConstraintSet) {
    var openedParameters: [Type: Type] = [:]

    let transformed = type.transform({ type in
      switch type {
      case .associatedType:
        fatalError("not implemented")

      case .genericTypeParam:
        if let opened = openedParameters[type] {
          // The parameter was already opened.
          return .stepOver(opened)
        } else {
          // Open the parameter.
          let opened = Type.variable(TypeVariable())
          openedParameters[type] = opened

          // TODO: Collect constraints

          return .stepOver(opened)
        }

      case .genericValueParam:
        fatalError("not implemented")

      default:
        // Nothing to do if `type` isn't parameterized.
        if type[.hasGenericTypeParam] || type[.hasGenericValueParam] {
          return .stepInto(type)
        } else {
          return .stepOver(type)
        }
      }
    })

    return (transformed, [])
  }

  /// Returns `type` contextualized in `scope` and the type constraints implied by that
  /// contextualization.
  ///
  /// Contextualization consists of substituting the generic parameters in a type by either skolems
  /// or open variables. Opened parameters carry the constraints defined by the generic environment
  /// in which they are opened.
  func contextualize<S: ScopeID>(
    type: Type,
    inScope scope: S,
    cause: ConstraintCause
  ) -> (Type, ConstraintSet) {
    var openedParameters: [Type: Type] = [:]

    let transformed = type.transform({ type in
      switch type {
      case .associatedType:
        fatalError("not implemented")

      case .genericTypeParam(let base):
        // Identify the generic environment that introduces the parameter.
        let origin: AnyScopeID
        if base.decl.kind == TraitDecl.self {
          origin = AnyScopeID(base.decl)!
        } else {
          origin = program.declToScope[base.decl]!
        }

        if program.isContained(scope, in: origin) {
          // Skolemize.
          return .stepOver(.skolem(SkolemType(base: type)))
        } else if let opened = openedParameters[type] {
          // The parameter was already opened.
          return .stepOver(opened)
        } else {
          // Open the parameter.
          let opened = Type.variable(TypeVariable())
          openedParameters[type] = opened

          // TODO: Collect constraints

          return .stepOver(opened)
        }

      case .genericValueParam:
        fatalError("not implemented")

      default:
        // Nothing to do if `type` isn't parameterized.
        if type[.hasGenericTypeParam] || type[.hasGenericValueParam] {
          return .stepInto(type)
        } else {
          return .stepOver(type)
        }
      }
    })

    return (transformed, [])
  }

  /// Resets `self` to an empty state, returning `self`'s old value.
  mutating func release() -> Self {
    var r: Self = .init(program: program)
    swap(&r, &self)
    return r
  }
}<|MERGE_RESOLUTION|>--- conflicted
+++ resolved
@@ -353,18 +353,9 @@
       let initializerType = Type.variable(TypeVariable(node: initializer.base))
       shape.constraints.append(
         equalityOrSubtypingConstraint(
-<<<<<<< HEAD
-          between: initializerType,
-          and: shape.type,
-          because: ConstraintCause(.initialization, at: program.ast.ranges[id])))
-=======
           initializerType,
           shape.type,
-          because: ConstraintCause(
-            kind: .initialization,
-            node: AnyNodeID(id),
-            origin: program.ast.ranges[id])))
->>>>>>> 2ca4c83d
+          because: ConstraintCause(.initialization, at: program.ast.ranges[id])))
 
       // Infer the type of the initializer
       let names = program.ast.names(in: program.ast[id].pattern).map({ (name) in
@@ -615,16 +606,8 @@
       let constraints = [
         ParameterConstraint(
           defaultValueType,
-<<<<<<< HEAD
-          canBePassedTo: .parameter(parameterType),
+          .parameter(parameterType),
           because: ConstraintCause(.argument, at: program.ast.ranges[id]))
-=======
-          .parameter(parameterType),
-          because: ConstraintCause(
-            kind: .callArgument,
-            node: AnyNodeID(id),
-            origin: program.ast.ranges[id]))
->>>>>>> 2ca4c83d
       ]
 
       let solution = infer(
@@ -1046,18 +1029,9 @@
       // The type of the return value must be subtype of the expected return type.
       let inferredReturnType = Type.variable(TypeVariable(node: returnValue.base))
       let c = equalityOrSubtypingConstraint(
-<<<<<<< HEAD
-        between: inferredReturnType,
-        and: expectedType,
-        because: ConstraintCause(.return, at: program.ast.ranges[returnValue]))
-=======
         inferredReturnType,
         expectedType,
-        because: ConstraintCause(
-          kind: .return,
-          node: AnyNodeID(returnValue),
-          origin: program.ast.ranges[returnValue]))
->>>>>>> 2ca4c83d
+        because: ConstraintCause(.return, at: program.ast.ranges[returnValue]))
       let solution = infer(
         expr: returnValue,
         inferredType: inferredReturnType,
@@ -1083,18 +1057,9 @@
     // The type of the return value must be subtype of the expected return type.
     let inferredReturnType = Type.variable(TypeVariable(node: program.ast[id].value.base))
     let c = equalityOrSubtypingConstraint(
-<<<<<<< HEAD
-      between: inferredReturnType,
-      and: expectedType,
-      because: ConstraintCause(.yield, at: program.ast.ranges[program.ast[id].value]))
-=======
       inferredReturnType,
       expectedType,
-      because: ConstraintCause(
-        kind: .yield,
-        node: AnyNodeID(program.ast[id].value),
-        origin: program.ast.ranges[program.ast[id].value]))
->>>>>>> 2ca4c83d
+      because: ConstraintCause(.yield, at: program.ast.ranges[program.ast[id].value]))
     let solution = infer(
       expr: program.ast[id].value,
       inferredType: inferredReturnType,
@@ -1200,12 +1165,8 @@
       else { return nil }
 
       if !traits.isEmpty {
-<<<<<<< HEAD
         let cause = ConstraintCause(.annotation, at: program.ast.ranges[list[0]])
-        constraints.append(ConformanceConstraint(lhs, conformsTo: traits, because: cause))
-=======
-        constraints.append(ConformanceConstraint(lhs, traits: traits))
->>>>>>> 2ca4c83d
+        constraints.append(ConformanceConstraint(lhs, traits: traits, because: cause))
       }
     }
 
@@ -1313,15 +1274,11 @@
     // Synthesize `Self: T`.
     let selfType = GenericTypeParamType(decl: id, ast: program.ast)
     guard case .trait(let trait) = declTypes[id]! else { unreachable() }
-<<<<<<< HEAD
     constraints.append(
       ConformanceConstraint(
         .genericTypeParam(selfType),
-        conformsTo: [trait],
+        traits: [trait],
         because: ConstraintCause(.structural, at: program.ast[id].identifier.range)))
-=======
-    constraints.append(ConformanceConstraint(.genericTypeParam(selfType), traits: [trait]))
->>>>>>> 2ca4c83d
 
     let e = GenericEnvironment(decl: id, constraints: constraints, into: &self)
     environments[id] = .done(e)
@@ -1346,12 +1303,8 @@
     else { return false }
 
     if !traits.isEmpty {
-<<<<<<< HEAD
       let cause = ConstraintCause(.annotation, at: program.ast.ranges[list[0]])
-      constraints.append(ConformanceConstraint(lhs, conformsTo: traits, because: cause))
-=======
-      constraints.append(ConformanceConstraint(lhs, traits: traits))
->>>>>>> 2ca4c83d
+      constraints.append(ConformanceConstraint(lhs, traits: traits, because: cause))
     }
 
     // Evaluate the constraint expressions of the associated type's where clause.
@@ -1411,14 +1364,7 @@
         return nil
       }
 
-<<<<<<< HEAD
-      return EqualityConstraint(
-        a,
-        equals: b,
-        because: ConstraintCause(.structural, at: expr.range))
-=======
-      return EqualityConstraint(a, b)
->>>>>>> 2ca4c83d
+      return EqualityConstraint(a, b, because: ConstraintCause(.structural, at: expr.range))
 
     case .conformance(let l, let traits):
       guard let a = realize(name: l, inScope: scope) else { return nil }
@@ -1438,22 +1384,14 @@
         }
       }
 
-<<<<<<< HEAD
       return ConformanceConstraint(
         a,
-        conformsTo: b,
+        traits: b,
         because: ConstraintCause(.structural, at: expr.range))
 
     case .value(let e):
       // TODO: Symbolic execution
       return PredicateConstraint(e, because: ConstraintCause(.structural, at: expr.range))
-=======
-      return ConformanceConstraint(a, traits: b)
-
-    case .value(let e):
-      // TODO: Symbolic execution
-      return PredicateConstraint(e)
->>>>>>> 2ca4c83d
     }
   }
 
@@ -1559,16 +1497,8 @@
             constraints.append(
               SubtypingConstraint(
                 type,
-<<<<<<< HEAD
-                isSubtypeOf: r,
+                r,
                 because: ConstraintCause(.annotation, at: program.ast.ranges[pattern])))
-=======
-                r,
-                because: ConstraintCause(
-                  kind: .annotation,
-                  node: AnyNodeID(pattern),
-                  origin: program.ast.ranges[pattern])))
->>>>>>> 2ca4c83d
           }
           subpatternType = type
         } else {

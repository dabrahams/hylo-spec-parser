import Utils
import BigInt

/// Val's IR emitter.
///
/// The emitter transforms well-formed, typed ASTs to a representation suitable for flow-sensitive
/// analysis and code generation.
public struct Emitter {

  /// The program being lowered.
  public let program: TypedProgram

  /// The insertion point of the emitter.
  private var insertionPoint: InsertionPoint?

  /// The state of the call stack.
  private var stack = Stack()

  /// The declaration of the receiver of the function or subscript currently emitted, if any.
  private var receiverDecl: Typed<ParameterDecl>?

  /// Creates an emitter with a well-typed AST.
  public init(program: TypedProgram) {
    self.program = program
  }

  // MARK: Declarations

<<<<<<< HEAD
=======
  /// Emits the Val IR of the module identified by `decl`.
  public mutating func emit(module decl: Typed<ModuleDecl>) -> Module {
    var module = Module(decl: decl)
    for member in decl.topLevelDecls {
      emit(topLevel: member, into: &module)
    }
    return module
  }

>>>>>>> 0de168d9
  /// Emits the given top-level declaration into `module`.
  mutating func emit(topLevel decl: TypedNode<AnyDeclID>, into module: inout Module) {
    switch decl.kind {
    case FunctionDecl.self:
      emit(function: Typed<FunctionDecl>(decl)!, into: &module)
    case OperatorDecl.self:
      break
    case ProductTypeDecl.self:
      emit(product: Typed<ProductTypeDecl>(decl)!, into: &module)
    case TraitDecl.self:
      break
    default:
      unreachable("unexpected declaration")
    }
  }

  /// Emits the given function declaration into `module`.
  public mutating func emit(function decl: Typed<FunctionDecl>, into module: inout Module) {
    // Declare the function in the module if necessary.
    let functionID = module.getOrCreateFunction(correspondingTo: decl, program: program)

    // Nothing else to do if the function has no body.
    guard let body = decl.body else { return }

    // Create the function entry.
    assert(module.functions[functionID].blocks.isEmpty)
    let entryID = module.createBasicBlock(
      accepting: module.functions[functionID].inputs.map({ $0.type }),
      atEndOf: functionID)
    insertionPoint = InsertionPoint(endOf: entryID)

    // Configure the locals.
    var locals = TypedDeclProperty<Operand>()

    let explicitCaptures = decl.explicitCaptures
    for (i, capture) in explicitCaptures.enumerated() {
      locals[capture] = .parameter(block: entryID, index: i)
    }

    for (i, capture) in decl.implicitCaptures!.enumerated() {
      locals[program[capture.decl]] = .parameter(block: entryID, index: i + explicitCaptures.count)
    }

    var implicitParameterCount = explicitCaptures.count + decl.implicitCaptures!.count
    if let receiver = decl.receiver {
      locals[receiver] = .parameter(block: entryID, index: implicitParameterCount)
      implicitParameterCount += 1
    }

    for (i, parameter) in decl.parameters.enumerated() {
      locals[parameter] = .parameter(block: entryID, index: i + implicitParameterCount)
    }

    // Emit the body.
    stack.push(Frame(locals: locals))
    var receiverDecl = decl.receiver
    swap(&receiverDecl, &self.receiverDecl)

    switch body {
    case .block(let stmt):
      // Emit the statements of the function.
      emit(stmt: stmt, into: &module)

    case .expr(let expr):
      // Emit the body of the function.
      let value = emitR(expr: expr, into: &module)

      // Emit stack deallocation.
      emitStackDeallocs(in: &module)

      // Emit the implicit return statement.
      if expr.type != .never {
        module.insert(ReturnInst(value: value), at: insertionPoint!)
      }
    }

    swap(&receiverDecl, &self.receiverDecl)
    stack.pop()
    assert(stack.frames.isEmpty)
  }

  /// Emits the given subscript declaration into `module`.
  public mutating func emit(
    subscript decl: Typed<SubscriptDecl>,
    into module: inout Module
  ) {
    fatalError("not implemented")
  }

  /// Emits the product type declaration into `module`.
  private mutating func emit(product decl: Typed<ProductTypeDecl>, into module: inout Module) {
    for member in decl.members {
      // Emit the member functions and subscripts of the type declaration.
      switch member.kind {
      case FunctionDecl.self:
        emit(function: Typed<FunctionDecl>(member)!, into: &module)

      case InitializerDecl.self:
        if Typed<InitializerDecl>(member)!.introducer.value == .memberwiseInit { continue }
        fatalError("not implemented")

      case SubscriptDecl.self:
        emit(subscript: Typed<SubscriptDecl>(member)!, into: &module)

      default:
        continue
      }
    }
  }

  private mutating func emit(localBinding decl: Typed<BindingDecl>, into module: inout Module) {
    switch decl.pattern.introducer.value {
    case .var, .sinklet:
      emit(storedLocalBinding: decl, into: &module)
    case .let:
      emit(borrowedLocalBinding: decl, withCapability: .let, into: &module)
    case .inout:
      emit(borrowedLocalBinding: decl, withCapability: .inout, into: &module)
    }
  }

  private mutating func emit(
    storedLocalBinding decl: Typed<BindingDecl>,
    into module: inout Module
  ) {
    /// A map from object path to its corresponding (sub-)object during destruction.
    var objects: [[Int]: Operand] = [:]
    /// The type of the initializer, if any.
    var initializerType: AnyType?

    // Emit the initializer, if any.
    if let initializer = decl.initializer {
      objects[[]] = emitR(expr: initializer, into: &module)
      initializerType = initializer.type
    }

    // Allocate storage for each name introduced by the declaration.
    for (path, name) in decl.pattern.subpattern.names {
      let storage = module.insert(AllocStackInst(name.decl.type), at: insertionPoint!)[0]
      stack.top.allocs.append(storage)
      stack[name.decl] = storage

      if var rhsType = initializerType {
        // Determine the object corresponding to the current name.
        for i in 0 ..< path.count {
          // Make sure the initializer has been destructured deeply enough.
          let subpath = Array(path[0 ..< i])
          if objects[subpath] != nil { continue }

          let layout = program.abstractLayout(of: rhsType)
          rhsType = layout.storedPropertiesTypes[i]

          let wholePath = Array(path[0 ..< (i - 1)])
          let whole = objects[wholePath]!
          let parts = module.insert(
            DestructureInst(whole, as: layout.storedPropertiesTypes.map({ .object($0) })),
            at: insertionPoint!)

          for j in 0 ..< parts.count {
            objects[wholePath + [j]] = parts[j]
          }
        }

        // Borrow the storage for initialization corresponding to the current name.
        let target = module.insert(
          BorrowInst(.set, .address(name.decl.type), from: storage),
          at: insertionPoint!)[0]

        // Store the corresponding (part of) the initializer.
        module.insert(StoreInst(objects[path]!, to: target), at: insertionPoint!)
      }
    }
  }

  /// Emits borrowed bindings.
  private mutating func emit(
    borrowedLocalBinding decl: Typed<BindingDecl>,
    withCapability capability: RemoteType.Capability,
    into module: inout Module
  ) {
    /// The pattern of the binding being emitted.
    let pattern = decl.pattern

    // There's nothing to do if there's no initializer.
    if let initializer = decl.initializer {
      let source: Operand
      if (initializer.kind == NameExpr.self) || (initializer.kind == SubscriptCallExpr.self) {
        // Emit the initializer as a l-value.
        source = emitL(expr: initializer, withCapability: capability, into: &module)
      } else {
        // emit a r-value and store it into local storage.
        let value = emitR(expr: initializer, into: &module)

        let exprType = initializer.type
        let storage = module.insert(AllocStackInst(exprType), at: insertionPoint!)[0]
        stack.top.allocs.append(storage)
        source = storage

        let target = module.insert(
          BorrowInst(.set, .address(exprType), from: storage),
          at: insertionPoint!)[0]
        module.insert(StoreInst(value, to: target), at: insertionPoint!)
      }

      for (path, name) in pattern.subpattern.names {
        stack[name.decl] = module.insert(
          BorrowInst(
            capability,
            .address(name.decl.type),
            from: source,
            at: path,
            binding: name.decl.id,
            range: name.decl.origin),
          at: insertionPoint!)[0]
      }
    }
  }

  // MARK: Statements

  /// Emits the given statement into `module` at the current insertion point.
  private mutating func emit<ID: StmtID>(stmt: TypedNode<ID>, into module: inout Module) {
    switch stmt.kind {
    case AssignStmt.self:
      emit(assign: Typed<AssignStmt>(stmt)!, into: &module)
    case BraceStmt.self:
      emit(brace: Typed<BraceStmt>(stmt)!, into: &module)
    case DeclStmt.self:
      emit(declStmt: Typed<DeclStmt>(stmt)!, into: &module)
    case ExprStmt.self:
      emit(exprStmt: Typed<ExprStmt>(stmt)!, into: &module)
    case ReturnStmt.self:
      emit(returnStmt: Typed<ReturnStmt>(stmt)!, into: &module)
    default:
      unreachable("unexpected statement")
    }
  }

  private mutating func emit(assign stmt: Typed<AssignStmt>, into module: inout Module) {
    let rhs = emitR(expr: stmt.right, into: &module)
    // FIXME: Should request the capability 'set or inout'.
    let lhs = emitL(expr: stmt.left, withCapability: .set, into: &module)
    _ = module.insert(StoreInst(rhs, to: lhs), at: insertionPoint!)
  }

  private mutating func emit(brace stmt: Typed<BraceStmt>, into module: inout Module) {
    stack.push()
    for s in stmt.stmts {
      emit(stmt: s, into: &module)
    }
    emitStackDeallocs(in: &module)
    stack.pop()
  }

  private mutating func emit(declStmt stmt: Typed<DeclStmt>, into module: inout Module) {
    switch stmt.decl.kind {
    case BindingDecl.self:
      emit(localBinding: Typed<BindingDecl>(stmt.decl)!, into: &module)
    default:
      unreachable("unexpected declaration")
    }
  }

  private mutating func emit(exprStmt stmt: Typed<ExprStmt>, into module: inout Module) {
    _ = emitR(expr: stmt.expr, into: &module)
  }

  private mutating func emit(returnStmt stmt: Typed<ReturnStmt>, into module: inout Module) {
    let value: Operand
    if let expr = stmt.value {
      value = emitR(expr: expr, into: &module)
    } else {
      value = .constant(.void)
    }

    emitStackDeallocs(in: &module)
    module.insert(
      ReturnInst(value: value, range: stmt.origin),
      at: insertionPoint!)
  }

  // MARK: r-values

  /// Emits `expr` as a r-value into `module` at the current insertion point.
  private mutating func emitR<ID: ExprID>(expr: TypedNode<ID>, into module: inout Module) -> Operand {
    defer {
      // Mark the execution path unreachable if the computed value has type `Never`.
      if expr.type == .never {
        emitStackDeallocs(in: &module)
        module.insert(UnrechableInst(), at: insertionPoint!)
      }
    }

    switch expr.kind {
    case BooleanLiteralExpr.self:
      return emitR(booleanLiteral: Typed<BooleanLiteralExpr>(expr)!, into: &module)
    case CondExpr.self:
      return emitR(cond: Typed<CondExpr>(expr)!, into: &module)
    case FunCallExpr.self:
      return emitR(funCall: Typed<FunCallExpr>(expr)!, into: &module)
    case IntegerLiteralExpr.self:
      return emitR(integerLiteral: Typed<IntegerLiteralExpr>(expr)!, into: &module)
    case NameExpr.self:
      return emitR(name: Typed<NameExpr>(expr)!, into: &module)
    case SequenceExpr.self:
      return emitR(sequence: Typed<SequenceExpr>(expr)!, into: &module)
    default:
      unreachable("unexpected expression")
    }
  }

  private mutating func emitR(
    booleanLiteral expr: Typed<BooleanLiteralExpr>,
    into module: inout Module
  ) -> Operand {
    let value = Operand.constant(
      .integer(IntegerConstant(expr.value ? 1 : 0, bitWidth: 1)))

    let boolType = program.ast.coreType(named: "Bool")!
    return module.insert(
      RecordInst(objectType: .object(boolType), operands: [value]),
      at: insertionPoint!)[0]
  }

  private mutating func emitR(
    cond expr: Typed<CondExpr>,
    into module: inout Module
  ) -> Operand {
    let functionID = insertionPoint!.block.function

    // If the expression is supposed to return a value, allocate storage for it.
    var resultStorage: Operand?
    if expr.type != .void {
      resultStorage = module.insert(AllocStackInst(expr.type), at: insertionPoint!)[0]
      stack.top.allocs.append(resultStorage!)
    }

    // Emit the condition(s).
    var alt: Block.ID?

    for item in expr.condition {
      let success = module.createBasicBlock(atEndOf: functionID)
      let failure = module.createBasicBlock(atEndOf: functionID)
      alt = failure

      switch item {
      case .expr(let itemExpr):
        // Evaluate the condition in the current block.
        var condition = emitL(expr: program[itemExpr], withCapability: .let, into: &module)
        condition = module.insert(
          BorrowInst(.let, .address(BuiltinType.i(1)), from: condition, at: [0]),
          at: insertionPoint!)[0]
        condition = module.insert(
          CallInst(
            returnType: .object(BuiltinType.i(1)),
            calleeConvention: .let,
            callee: .constant(.builtin(BuiltinFunctionRef["i1_copy"]!)),
            argumentConventions: [.let],
            arguments: [condition]),
          at: insertionPoint!)[0]

        module.insert(
          CondBranchInst(
            condition: condition,
            targetIfTrue: success,
            targetIfFalse: failure,
            range: nil),
          at: insertionPoint!)
        insertionPoint = InsertionPoint(endOf: success)

      case .decl:
        fatalError("not implemented")
      }
    }

    let continuation = module.createBasicBlock(atEndOf: functionID)

    // Emit the success branch.
    // Note: the insertion pointer is already set in the corresponding block.
    switch expr.success {
    case .expr(let thenExpr):
      stack.push()
      let value = emitR(expr: program[thenExpr], into: &module)
      if let target = resultStorage {
        let target = module.insert(
          BorrowInst(.set, .address(expr.type), from: target),
          at: insertionPoint!)[0]
        module.insert(StoreInst(value, to: target), at: insertionPoint!)
      }
      emitStackDeallocs(in: &module)
      stack.pop()

    case .block:
      fatalError("not implemented")
    }
    module.insert(BranchInst(target: continuation), at: insertionPoint!)

    // Emit the failure branch.
    insertionPoint = InsertionPoint(endOf: alt!)
    switch expr.failure {
    case .expr(let elseExpr):
      stack.push()
      let value = emitR(expr: program[elseExpr], into: &module)
      if let target = resultStorage {
        let target = module.insert(
          BorrowInst(.set, .address(expr.type), from: target),
          at: insertionPoint!)[0]
        module.insert(StoreInst(value, to: target), at: insertionPoint!)
      }
      emitStackDeallocs(in: &module)
      stack.pop()

    case .block:
      fatalError("not implemented")

    case nil:
      break
    }
    module.insert(BranchInst(target: continuation), at: insertionPoint!)

    // Emit the value of the expression.
    insertionPoint = InsertionPoint(endOf: continuation)
    if let source = resultStorage {
      return module.insert(
        LoadInst(LoweredType(lowering: expr.type), from: source),
        at: insertionPoint!)[0]
    } else {
      return .constant(.void)
    }
  }

  private mutating func emitR(
    funCall expr: Typed<FunCallExpr>,
    into module: inout Module
  ) -> Operand {
    let calleeType = expr.callee.type.base as! LambdaType

    // Determine the callee's convention.
    let calleeConvention = calleeType.receiverEffect.map(
      default: .let,
      PassingConvention.init(matching:))

    // Arguments are evaluated first, from left to right.
    var argumentConventions: [PassingConvention] = []
    var arguments: [Operand] = []

    for (parameter, argument) in zip(calleeType.inputs, expr.arguments) {
      let parameterType = parameter.type.base as! ParameterType
      argumentConventions.append(parameterType.convention)
      arguments.append(emit(argument: program[argument.value], to: parameterType, into: &module))
    }

    // If the callee is a name expression referring to the declaration of a function capture-less
    // function, it is interpreted as a direct function reference. Otherwise, it is evaluated as a
    // function object the arguments.
    let callee: Operand

    if let calleeNameExpr = Typed<NameExpr>(expr.callee) {
      switch calleeNameExpr.decl {
      case .direct(let calleeDecl) where calleeDecl.kind == BuiltinDecl.self:
        // Callee refers to a built-in function.
        assert(calleeType.environment == .void)
        callee = .constant(.builtin(BuiltinFunctionRef(
          name: calleeNameExpr.name.value.stem,
          type: .address(calleeType))))

      case .direct(let calleeDecl) where calleeDecl.kind == FunctionDecl.self:
        // Callee is a direct reference to a function or initializer declaration.
        // TODO: handle captures
        callee = .constant(.function(FunctionRef(
          name: DeclLocator(identifying: calleeDecl.id, in: program).mangled,
          type: .address(calleeType))))

      case .direct(let calleeDecl) where calleeDecl.kind == InitializerDecl.self:
        switch Typed<InitializerDecl>(calleeDecl)!.introducer.value {
        case .`init`:
          // TODO: The function is a custom initializer.
          fatalError("not implemented")

        case .memberwiseInit:
          // The function is a memberwise initializer. In that case, the whole call expression is
          // lowered as a `record` instruction.
          return module.insert(
            RecordInst(objectType: .object(expr.type), operands: arguments),
            at: insertionPoint!)[0]
        }

      case .member(let calleeDecl) where calleeDecl.kind == FunctionDecl.self:
        // Callee is a member reference to a function or method.
        let receiverType = calleeType.captures[0].type

        // Add the receiver to the arguments.
        if let type = RemoteType(receiverType) {
          // The receiver as a borrowing convention.
          argumentConventions.insert(PassingConvention(matching: type.capability), at: 0)

          switch calleeNameExpr.domain {
          case .none:
            let receiver = module.insert(
              BorrowInst(type.capability, .address(type.base), from: stack[receiverDecl!]!),
              at: insertionPoint!)[0]
            arguments.insert(receiver, at: 0)

          case .expr(let receiverID):
            let receiver = emitL(expr: receiverID, withCapability: type.capability, into: &module)
            arguments.insert(receiver, at: 0)

          case .implicit:
            unreachable()
          }
        } else {
          // The receiver is consumed.
          argumentConventions.insert(.sink, at: 0)

          switch calleeNameExpr.domain {
          case .none:
            let receiver = module.insert(
              LoadInst(.object(receiverType), from: stack[receiverDecl!]!),
              at: insertionPoint!)[0]
            arguments.insert(receiver, at: 0)

          case .expr(let receiverID):
            arguments.insert(emitR(expr: receiverID, into: &module), at: 0)

          case .implicit:
            unreachable()
          }
        }

        // Emit the function reference.
        callee = .constant(.function(FunctionRef(
          name: DeclLocator(identifying: calleeDecl.id, in: program).mangled,
          type: .address(calleeType))))

      default:
        // Evaluate the callee as a function object.
        callee = emitR(expr: expr.callee, into: &module)
      }
    } else {
      // Evaluate the callee as a function object.
      callee = emitR(expr: expr.callee, into: &module)
    }

    return module.insert(
      CallInst(
        returnType: .object(expr.type),
        calleeConvention: calleeConvention,
        callee: callee,
        argumentConventions: argumentConventions,
        arguments: arguments),
      at: insertionPoint!)[0]
  }

  private mutating func emitR(
    integerLiteral expr: Typed<IntegerLiteralExpr>,
    into module: inout Module
  ) -> Operand {
    let type = expr.type.base as! ProductType

    // Determine the bit width of the value.
    let bitWidth: Int
    switch type.name.value {
    case "Int"    : bitWidth = 64
    case "Int32"  : bitWidth = 32
    default:
      unreachable("unexpected numeric type")
    }

    // Convert the literal into a bit pattern.
    let bits: BigUInt
    let s = expr.value
    if s.starts(with: "0x") {
      bits = BigUInt(s.dropFirst(2), radix: 16)!
    } else {
      bits = BigUInt(s.dropFirst(2))!
    }

    // Emit the constant integer.
    let value = IntegerConstant(bits, bitWidth: bitWidth)
    return module.insert(
      RecordInst(objectType: .object(type), operands: [.constant(.integer(value))]),
      at: insertionPoint!)[0]
  }

  private mutating func emitR(
    name expr: Typed<NameExpr>,
    into module: inout Module
  ) -> Operand {
    switch expr.decl {
    case .direct(let declID):
      // Lookup for a local symbol.
      if let source = stack[declID] {
        return module.insert(
          LoadInst(.object(expr.type), from: source),
          at: insertionPoint!)[0]
      }

      fatalError("not implemented")

    case .member:
      fatalError("not implemented")
    }
  }

  private mutating func emitR(
    sequence expr: Typed<SequenceExpr>,
    into module: inout Module
  ) -> Operand {
    emit(.sink, foldedSequence: expr.foldedSequenceExprs!, into: &module)
  }

  private mutating func emit(
    _ convention: PassingConvention,
    foldedSequence expr: FoldedSequenceExpr,
    into module: inout Module
  ) -> Operand {
    switch expr {
    case .infix(let callee, let lhs, let rhs):
      let calleeType = program.exprTypes[callee.expr]!.base as! LambdaType

      // Emit the operands, starting with RHS.
      let rhsType = calleeType.inputs[0].type.base as! ParameterType
      let rhsOperand = emit(rhsType.convention, foldedSequence: rhs, into: &module)

      let lhsConvention: PassingConvention
      let lhsOperand: Operand
      if let lhsType = RemoteType(calleeType.captures[0].type) {
        lhsConvention = PassingConvention(matching: lhsType.capability)
        lhsOperand = emit(lhsConvention, foldedSequence: lhs, into: &module)
      } else {
        lhsConvention = .sink
        lhsOperand = emit(.sink, foldedSequence: lhs, into: &module)
      }

      // Create the callee's value.
      let calleeOperand: Operand
      switch program.referredDecls[callee.expr] {
      case .member(let calleeDecl) where calleeDecl.kind == FunctionDecl.self:
        calleeOperand = .constant(.function(FunctionRef(
          name: DeclLocator(identifying: calleeDecl, in: program).mangled,
          type: .address(calleeType))))

      default:
        unreachable()
      }

      // Emit the call.
      return module.insert(
        CallInst(
          returnType: .object(calleeType.output),
          calleeConvention: .let,
          callee: calleeOperand,
          argumentConventions: [lhsConvention, rhsType.convention],
          arguments: [lhsOperand, rhsOperand]),
        at: insertionPoint!)[0]

    case .leaf(let expr):
      switch convention {
      case .let:
        return emitL(expr: program[expr], withCapability: .let, into: &module)
      case .inout:
        return emitL(expr: program[expr], withCapability: .inout, into: &module)
      case .set:
        return emitL(expr: program[expr], withCapability: .set, into: &module)
      case .sink:
        return emitR(expr: program[expr], into: &module)
      case .yielded:
        fatalError("not implemented")
      }
    }
  }

  private mutating func emit(
    argument expr: TypedNode<AnyExprID>,
    to parameterType: ParameterType,
    into module: inout Module
  ) -> Operand {
    switch parameterType.convention {
    case .let:
      return emitL(expr: expr, withCapability: .let, into: &module)
    case .inout:
      return emitL(expr: expr, withCapability: .inout, into: &module)
    case .set:
      return emitL(expr: expr, withCapability: .set, into: &module)
    case .sink:
      return emitR(expr: expr, into: &module)
    case .yielded:
      fatalError("not implemented")
    }
  }

  /// Emits `expr` as an operand suitable to be the callee of a `CallInst`, updating `conventions`
  /// and `arguments` if `expr` refers to a bound member function.
  ///
  /// - Requires: `expr` has a lambda type.
  private mutating func emitCallee(
    _ expr: TypedNode<AnyExprID>,
    conventions: inout [PassingConvention],
    arguments: inout [Operand],
    into module: inout Module
  ) -> Operand {
    let calleeType = expr.type.base as! LambdaType

    // If the callee is a name expression referring to the declaration of a capture-less function,
    // it is interpreted as a direct function reference.
    if let nameExpr = Typed<NameExpr>(expr) {
      switch nameExpr.decl {
      case .direct(let calleeDecl) where calleeDecl.kind == BuiltinDecl.self:
        // Callee refers to a built-in function.
        assert(calleeType.environment == .void)
        return .constant(.builtin(BuiltinFunctionRef(
          name: nameExpr.name.value.stem,
          type: .address(calleeType))))

      case .direct(let calleeDecl) where calleeDecl.kind == FunctionDecl.self:
        // Callee is a direct reference to a function or initializer declaration.
        // TODO: handle captures
        return .constant(.function(FunctionRef(
          name: DeclLocator(identifying: calleeDecl.id, in: program).mangled,
          type: .address(calleeType))))

      case .direct(let calleeDecl) where calleeDecl.kind == InitializerDecl.self:
        let d = Typed<InitializerDecl>(nameExpr)!
        switch d.introducer.value {
        case .`init`:
          // The function is a custom initializer.
          fatalError("not implemented")

        case .memberwiseInit:
          // The function is a memberwise initializer.
          fatalError("not implemented")
        }

      case .member(let calleeDecl) where calleeDecl.kind == FunctionDecl.self:
        // Callee is a member reference to a function or method.
        let receiverType = calleeType.captures[0].type

        // Add the receiver to the arguments.
        if let type = RemoteType(receiverType) {
          // The receiver has a borrowing convention.
          conventions.insert(PassingConvention(matching: type.capability), at: 1)

          switch nameExpr.domain {
          case .none:
            let receiver = module.insert(
              BorrowInst(type.capability, .address(type.base), from: stack[receiverDecl!]!),
              at: insertionPoint!)[0]
            arguments.insert(receiver, at: 0)

          case .expr(let receiverID):
            let receiver = emitL(expr: receiverID, withCapability: type.capability, into: &module)
            arguments.insert(receiver, at: 0)

          case .implicit:
            unreachable()
          }
        } else {
          // The receiver is consumed.
          conventions.insert(.sink, at: 1)

          switch nameExpr.domain {
          case .none:
            let receiver = module.insert(
              LoadInst(.object(receiverType), from: stack[receiverDecl!]!),
              at: insertionPoint!)[0]
            arguments.insert(receiver, at: 0)

          case .expr(let receiverID):
            arguments.insert(emitR(expr: receiverID, into: &module), at: 0)

          case .implicit:
            unreachable()
          }
        }

        // Emit the function reference.
        return .constant(.function(FunctionRef(
          name: DeclLocator(identifying: calleeDecl.id, in: program).mangled,
          type: .address(calleeType))))

      default:
        // Callee is a lambda.
        break
      }
    }

    // Otherwise, by default, a callee is evaluated as a function object.
    return emitR(expr: expr, into: &module)
  }

  // MARK: l-values

  /// Emits `expr` as a l-value with the specified capability into `module` at the current
  /// insertion point.
  private mutating func emitL<ID: ExprID>(
    expr: TypedNode<ID>,
    withCapability capability: RemoteType.Capability,
    into module: inout Module
  ) -> Operand {
    switch expr.kind {
    case NameExpr.self:
      return emitL(name: Typed<NameExpr>(expr)!, withCapability: capability, into: &module)

    case SubscriptCallExpr.self:
      fatalError("not implemented")

    default:
      let value = emitR(expr: expr, into: &module)
      let storage = module.insert(AllocStackInst(expr.type), at: insertionPoint!)[0]
      stack.top.allocs.append(storage)

      let target = module.insert(
        BorrowInst(.set, .address(expr.type), from: storage),
        at: insertionPoint!)[0]
      module.insert(StoreInst(value, to: target), at: insertionPoint!)

      return module.insert(
        BorrowInst(capability, .address(expr.type), from: storage),
        at: insertionPoint!)[0]
    }
  }

  private mutating func emitL(
    name expr: Typed<NameExpr>,
    withCapability capability: RemoteType.Capability,
    into module: inout Module
  ) -> Operand {
    switch expr.decl {
    case .direct(let decl):
      // Lookup for a local symbol.
      if let source = stack[decl] {
        return module.insert(
          BorrowInst(capability, .address(expr.type), from: source),
          at: insertionPoint!)[0]
      }

      fatalError("not implemented")

    case .member(let decl):
      // Emit the receiver.
      let receiver: Operand

      switch expr.domain {
      case .none:
        receiver = stack[receiverDecl!]!
      case .implicit:
        fatalError("not implemented")
      case .expr(let receiverID):
        receiver = emitL(expr: receiverID, withCapability: capability, into: &module)
      }

      // Emit the bound member.
      switch decl.kind {
      case VarDecl.self:
        let varDecl = Typed<VarDecl>(decl)!
        let layout = program.abstractLayout(of: module.type(of: receiver).astType)
        let memberIndex = layout.storedPropertiesIndices[varDecl.name]!

        // If the lowered receiver is a borrow instruction, modify it in place so that it targets
        // the requested stored member. Otherwise, emit a reborrow.
        if let id = receiver.inst,
           let receiverInst = module[id.function][id.block][id.address] as? BorrowInst
        {
          module[id.function][id.block][id.address] = BorrowInst(
            capability,
            .address(expr.type),
            from: receiverInst.location,
            at: receiverInst.path + [memberIndex])
          return receiver
        } else {
          let member = BorrowInst(
            capability,
            .address(expr.type),
            from: receiver,
            at: [memberIndex])
          return module.insert(member, at: insertionPoint!)[0]
        }

      default:
        fatalError("not implemented")
      }
    }

    fatalError()
  }

  // MARK: Helpers

  private mutating func emitStackDeallocs(in module: inout Module) {
    while let alloc = stack.top.allocs.popLast() {
      module.insert(DeallocStackInst(alloc), at: insertionPoint!)
    }
  }

}

fileprivate extension Emitter {

  /// A type describing the local variables and allocations of a stack frame.
  struct Frame {

    /// The local variables in scope.
    var locals = TypedDeclProperty<Operand>()

    /// The stack allocations, in FILO order.
    var allocs: [Operand] = []

  }

  /// A type describing the state of the call stack during lowering.
  struct Stack {

    /// The frames in the stack, in FILO order.
    var frames: [Frame] = []

    /// Accesses the top frame, assuming the stack is not empty.
    var top: Frame {
      get {
        frames[frames.count - 1]
      }
      _modify {
        yield &frames[frames.count - 1]
      }
    }

    /// Accesses the operand assigned `decl`, assuming the stack is not empty.
    subscript<ID: DeclID>(decl: TypedNode<ID>) -> Operand? {
      get {
        for frame in frames.reversed() {
          if let operand = frame.locals[decl] { return operand }
        }
        return nil
      }
      set {
        top.locals[decl] = newValue
      }
    }

    /// Pushes a new frame.
    mutating func push(_ newFrame: Frame = Frame()) {
      frames.append(newFrame)
    }

    /// Pops a frame, assuming the stack is not empty.
    mutating func pop() {
      precondition(top.allocs.isEmpty, "stack leak")
      frames.removeLast()
    }

  }

}<|MERGE_RESOLUTION|>--- conflicted
+++ resolved
@@ -26,18 +26,6 @@
 
   // MARK: Declarations
 
-<<<<<<< HEAD
-=======
-  /// Emits the Val IR of the module identified by `decl`.
-  public mutating func emit(module decl: Typed<ModuleDecl>) -> Module {
-    var module = Module(decl: decl)
-    for member in decl.topLevelDecls {
-      emit(topLevel: member, into: &module)
-    }
-    return module
-  }
-
->>>>>>> 0de168d9
   /// Emits the given top-level declaration into `module`.
   mutating func emit(topLevel decl: TypedNode<AnyDeclID>, into module: inout Module) {
     switch decl.kind {

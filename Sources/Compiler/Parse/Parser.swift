import Durian
import Utils

/// # Notes:
///
/// Be careful when writing rules that start with an optional symbol that may be recognized at
/// the beginning of the following construct. A naive combinator may not be able to backtrack.
/// For example:
///
///     let p0 = maybe(foo.and(bar)).and(ham)
///     let p1 = foo.and(bar).or(ham)
///
/// Both `p0` and `p1` will fail to recognize inputs recognized by `ham` if `foo` can recognize
/// the same prefix, as the latter will throw a committing failure it applies `bar` rather than
/// backtracking. A correct definition is:
///
///     let p2 = attempt(foo.and(bar)).or(foo)

/// A namespace for the routines of Val's parser.
public enum Parser {

  /// Parses the declarations of `input`, inserts them into `ast[module]`.
  ///
  /// - Returns: `(translation, diagnostics)` where `diagnostics` are the diagnostics produced by
  ///   the parser and `translation` is the ID of parsed translation unit.
  public static func parse(
    _ input: SourceFile,
    into module: NodeID<ModuleDecl>,
    in ast: inout AST
  ) throws -> (translation: NodeID<TopLevelDeclSet>, diagnostics: [Diagnostic]) {
    // Initialize the parser's state.
    var state = ParserState(ast: ast, lexer: Lexer(tokenizing: input))

    // Parse the source file.
    let translation: NodeID<TopLevelDeclSet>
    do {
      translation = try Self.parseSourceFile(in: &state)
      state.ast[module].addSourceFile(translation)
    } catch let error as DiagnosedError {
      // Rethrow the error adding the diagnostics generated so far.
      throw DiagnosedError(state.diagnostics + error.diagnostics)
    }

    // Make sure the entire input was consumed.
    assert(state.peek() == nil, "expected EOF")

    // Return if no error was encountered; otherwise, throw.
    if state.diagnostics.contains(where: { $0.level == .error }) {
      throw DiagnosedError(state.diagnostics)
    } else {
      ast = state.ast
      return (translation: translation, diagnostics: state.diagnostics)
    }
  }

  /// Parses an instance of `TopLevelDeclSet`.
  static func parseSourceFile(in state: inout ParserState) throws -> NodeID<TopLevelDeclSet> {
    var members: [AnyDeclID] = []

    while let head = state.peek() {
      // Ignore semicolons.
      if state.take(.semi) != nil { continue }

      // Attempt to parse a member.
      do {
        if let member = try parseDecl(in: &state) {
          members.append(member)
          continue
        }
      } catch let error as DiagnosedError {
        state.diagnostics.append(contentsOf: error.diagnostics)
        continue
      } catch let error {
        state.diagnostics.append(Diagnostic(level: .error, message: error.localizedDescription))
        continue
      }

      // Attempt to recover.
      _ = state.take()
      switch head.kind {
      case .unterminatedBlockComment:
        // Nothing to parse after an unterminated block comment.
        state.diagnostics.append(.diagnose(
          unterminatedCommentEndingAt: head.range.last() ?? head.range.first()))
        break

      case .unterminatedString:
        // Nothing to parse after an unterminated string.
        state.diagnostics.append(.diagnose(
          unterminatedStringEndingAt: head.range.last() ?? head.range.first()))
        break

      default:
        state.diagnostics.append(.diagnose(unexpectedToken: head))

        // Attempt to recover at the next new line.
        while let next = state.peek() {
          if state.hasNewline(before: next) { break }
          _ = state.take()
        }
      }
    }

    return try state.ast.insert(wellFormed: TopLevelDeclSet(decls: members))
  }

  // MARK: Declarations

  /// Parses a declaration prologue in `state` and then calls `continuation`.
  static func parseDeclPrologue<R>(
    in state: inout ParserState,
    then continuation: (_ prologue: DeclPrologue, _ state: inout ParserState) throws -> R?
  ) throws -> R? {
    guard let startIndex = state.peek()?.range.lowerBound else { return nil }
    var isPrologueEmpty = true

    // Parse attributes.
    var attributes: [SourceRepresentable<Attribute>] = []
    while let a = try Parser.declAttribute.parse(&state) {
      attributes.append(a)
      isPrologueEmpty = false
    }

    // Parse modifiers.
    var accessModifiers: Set<SourceRepresentable<AccessModifier>> = []
    var memberModifiers: Set<SourceRepresentable<MemberModifier>> = []
    while true {
      if let access = try Parser.accessModifier.parse(&state) {
        isPrologueEmpty = false

        // Catch access modifiers declared after member modifiers.
        if let member = memberModifiers.first {
          state.diagnostics.append(.diagnose(
            memberModifier: member,
            appearsBeforeAccessModifier: access))
        }

        // Catch duplicate access modifiers.
        else if !accessModifiers.insert(access).inserted {
          state.diagnostics.append(.diagnose(duplicateAccessModifier: access))
        }

        // Look for the next modifier.
        continue
      }

      if let member = try Parser.memberModifier.parse(&state) {
        isPrologueEmpty = false

        // Catch member modifiers declared at non-type scope.
        if !state.atTypeScope {
          state.diagnostics.append(.diagnose(unexpectedMemberModifier: member))
        }

        // Catch duplicate member modifiers.
        else if !memberModifiers.insert(member).inserted {
          state.diagnostics.append(.diagnose(duplicateMemberModifier: member))
        }

        // Look for the next modifier.
        continue
      }

      break
    }

    // Apply the continuation.
    let prologue = DeclPrologue(
      isEmpty: isPrologueEmpty,
      startIndex: startIndex,
      attributes: attributes,
      accessModifiers: accessModifiers,
      memberModifiers: memberModifiers)
    return try continuation(prologue, &state)
  }

  /// Parses a declaration in `state`.
  static func parseDecl(in state: inout ParserState) throws -> AnyDeclID? {
    return try parseDeclPrologue(in: &state, then: continuation)

    func continuation(
      prologue: DeclPrologue,
      state: inout ParserState
    ) throws -> AnyDeclID? {
      // Look ahead to select the appropriate declaration parser.
      switch state.peek()?.kind {
      case .let, .inout, .var, .sink:
        return try parseBindingDecl(withPrologue: prologue, in: &state)
          .map(AnyDeclID.init)

      case .fun, .infix, .postfix, .prefix:
        return try parseFunctionOrMethodDecl(withPrologue: prologue, in: &state)
          .map(AnyDeclID.init)

      case .`init`:
        return try parseInitDecl(withPrologue: prologue, in: &state)
          .map(AnyDeclID.init)

      case .subscript:
        return try parseSubscriptDecl(withPrologue: prologue, in: &state)
          .map(AnyDeclID.init)

      case .property:
        return try parsePropertyDecl(withPrologue: prologue, in: &state)
          .map(AnyDeclID.init)

      case .namespace:
        return try parseNamespaceDecl(withPrologue: prologue, in: &state)
          .map(AnyDeclID.init)

      case .trait:
        return try parseTraitDecl(withPrologue: prologue, in: &state)
          .map(AnyDeclID.init)

      case .type:
        if state.atTraitScope {
          return try parseAssociatedTypeDecl(withPrologue: prologue, in: &state)
            .map(AnyDeclID.init)
        } else {
          return try parseProductTypeDecl(withPrologue: prologue, in: &state)
            .map(AnyDeclID.init)
        }

      case .typealias:
        return try parseTypeAliasDecl(withPrologue: prologue, in: &state)
          .map(AnyDeclID.init)

      case .conformance:
        return try parseConformanceDecl(withPrologue: prologue, in: &state)
          .map(AnyDeclID.init)

      case .extension:
        return try parseExtensionDecl(withPrologue: prologue, in: &state)
          .map(AnyDeclID.init)

      case .import:
        return try parseImportDecl(withPrologue: prologue, in: &state)
          .map(AnyDeclID.init)

      case .operator:
        return try parseOperatorDecl(withPrologue: prologue, in: &state)
          .map(AnyDeclID.init)

      case .name:
        let introducer = state.lexer.source[state.peek()!.range]
        if introducer == "value" && state.atTypeScope {
          // Note: associated values are parsed at any type scope to produce better diagnostics
          // when they are not at trait scope.
          return try parseAssociatedValueDecl(withPrologue: prologue, in: &state)
            .map(AnyDeclID.init)
        }
        if introducer == "memberwise" && state.atTypeScope {
          return try parseMemberwiseInitDecl(withPrologue: prologue, in: &state)
            .map(AnyDeclID.init)
        }

      default:
        break
      }

      if prologue.isEmpty {
        return nil
      } else {
        throw DiagnosedError(expected("declaration", at: state.currentLocation))
      }
    }
  }

  /// Parses the body of a type declaration, adding `context` to `state.contexts` while parsing
  /// each member declaration.
  ///
  /// - Note: The function never returns a soft failure. It will throw if it can't parse the left
  ///   brace of the body, even if it didn't consume any token from the stream.
  ///
  /// - Parameters:
  ///   - state: A mutable projection of the parser's state.
  ///   - context: The parser context in which members should be parsed.
  private static func parseTypeDeclBody(
    in state: inout ParserState,
    wrappedIn context: ParserState.Context
  ) throws -> [AnyDeclID] {
    // Parse the left delimiter.
    guard let opener = state.take(.lBrace) else {
      throw DiagnosedError(expected("'{'", at: state.currentLocation))
    }

    // Push the context.
    state.contexts.append(context)
    defer { state.contexts.removeLast() }

    // Parse the members.
    var members: [AnyDeclID] = []
    while true {
      // Ignore semicolons.
      if state.take(.semi) != nil { continue }

      // Exit if we found the right delimiter.
      if state.take(.rBrace) != nil { break }

      // Attempt to parse a member.
      do {
        if let member = try parseDecl(in: &state) {
          members.append(member)
          continue
        }
      } catch let error as DiagnosedError {
        state.diagnostics.append(contentsOf: error.diagnostics)
        continue
      }

      // Nothing was consumed. Skip the next token or, if we reached EOF, diagnose a missing right
      // delimiter and exit.
      guard let head = state.take() else {
        state.diagnostics.append(expected(
          "'}'",
          at: state.currentLocation,
          children: [.error("to match this '{'", range: opener.range)]
        ))
        break
      }

      // Diagnose the error.
      state.diagnostics.append(expected("declaration", at: head.range.first()))

      // Skip tokens until we find a right delimiter or the start of another declaration.
      state.skip(while: { (next) in !next.mayBeginDecl && (next.kind != .rBrace) })
    }

    return members
  }

  /// Parses an instance of `AssociatedTypeDecl`.
  static func parseAssociatedTypeDecl(
    withPrologue prologue: DeclPrologue,
    in state: inout ParserState
  ) throws -> NodeID<AssociatedTypeDecl>? {
    // Parse the parts of the declaration.
    let parser = (
      take(.type).and(take(.name))
        .and(maybe(conformanceList))
        .and(maybe(whereClause))
        .and(maybe(take(.assign).and(typeExpr).second))
    )
    guard let parts = try parser.parse(&state) else { return nil }

    // Associated type declarations shall not have attributes.
    if !prologue.attributes.isEmpty {
      throw DiagnosedError(prologue.attributes.map(Diagnostic.diagnose(unexpectedAttribute:)))
    }

    // Associated type declarations shall not have modifiers.
    if !prologue.accessModifiers.isEmpty {
      throw DiagnosedError(prologue.accessModifiers.map(
        Diagnostic.diagnose(unexpectedAccessModifier:)))
    }
    if !prologue.memberModifiers.isEmpty {
      throw DiagnosedError(prologue.memberModifiers.map(
        Diagnostic.diagnose(unexpectedMemberModifier:)))
    }

    // Create a new `AssociatedTypeDecl`.
    let decl = try state.ast.insert(wellFormed: AssociatedTypeDecl(
      introducerRange: parts.0.0.0.0.range,
      identifier: SourceRepresentable(token: parts.0.0.0.1, in: state.lexer.source),
      conformances: parts.0.0.1 ?? [],
      whereClause: parts.0.1,
      defaultValue: parts.1))
    state.ast.ranges[decl] = state.range(from: prologue.startIndex)
    return decl
  }

  /// Parses an instance of `AssociatedValueDecl`.
  static func parseAssociatedValueDecl(
    withPrologue prologue: DeclPrologue,
    in state: inout ParserState
  ) throws -> NodeID<AssociatedValueDecl>? {
    // Parse the parts of the declaration.
    let parser = (
      take(nameTokenWithValue: "value").and(take(.name))
        .and(maybe(whereClause))
        .and(maybe(take(.assign).and(expr).second))
    )
    guard let parts = try parser.parse(&state) else { return nil }

    // Associated value declarations shall not have attributes.
    if !prologue.attributes.isEmpty {
      throw DiagnosedError(prologue.attributes.map(Diagnostic.diagnose(unexpectedAttribute:)))
    }

    // Associated value declarations shall not have modifiers.
    if !prologue.accessModifiers.isEmpty {
      throw DiagnosedError(prologue.accessModifiers.map(
        Diagnostic.diagnose(unexpectedAccessModifier:)))
    }
    if !prologue.memberModifiers.isEmpty {
      throw DiagnosedError(prologue.memberModifiers.map(
        Diagnostic.diagnose(unexpectedMemberModifier:)))
    }

    // Create a new `AssociatedValueDecl`.
    let decl = try state.ast.insert(wellFormed: AssociatedValueDecl(
      introducerRange: parts.0.0.0.range,
      identifier: SourceRepresentable(token: parts.0.0.1, in: state.lexer.source),
      whereClause: parts.0.1,
      defaultValue: parts.1))
    state.ast.ranges[decl] = state.range(from: prologue.startIndex)
    return decl
  }

  /// Parses an instance of `BindingDecl`.
  static func parseBindingDecl(
    withPrologue prologue: DeclPrologue,
    in state: inout ParserState
  ) throws -> NodeID<BindingDecl>? {
    // Parse the parts of the declaration.
    let parser = (
      bindingPattern
        .and(maybe(take(.assign).and(expr).second))
    )
    guard let (pattern, initializer) = try parser.parse(&state) else { return nil }

    // Create a new `BindingDecl`.
    assert(prologue.accessModifiers.count <= 1)
    assert(prologue.memberModifiers.count <= 1)
    let decl = try state.ast.insert(wellFormed: BindingDecl(
      attributes: prologue.attributes,
      accessModifier: prologue.accessModifiers.first,
      memberModifier: prologue.memberModifiers.first,
      pattern: pattern,
      initializer: initializer))
    state.ast.ranges[decl] = state.range(from: prologue.startIndex)
    return decl
  }

  /// Parses an instance of `ConformanceDecl`.
  static func parseConformanceDecl(
    withPrologue prologue: DeclPrologue,
    in state: inout ParserState
  ) throws -> NodeID<ConformanceDecl>? {
    // Parse the parts of the declaration.
    let parser = (
      take(.conformance).and(typeExpr)
        .and(conformanceList)
        .and(maybe(whereClause))
        .and(Apply({ (s) in try parseTypeDeclBody(in: &s, wrappedIn: .extensionBody) }))
    )
    guard let parts = try parser.parse(&state) else { return nil }

    // Conformance declarations shall not have attributes.
    if !prologue.attributes.isEmpty {
      throw DiagnosedError(prologue.attributes.map(Diagnostic.diagnose(unexpectedAttribute:)))
    }

    // Conformance declarations shall not have member modifiers.
    if !prologue.memberModifiers.isEmpty {
      throw DiagnosedError(prologue.memberModifiers.map(
        Diagnostic.diagnose(unexpectedMemberModifier:)))
    }

    // Create a new `ConformanceDecl`.
    assert(prologue.accessModifiers.count <= 1)
    let decl = try state.ast.insert(wellFormed: ConformanceDecl(
      accessModifier: prologue.accessModifiers.first,
      subject: parts.0.0.0.1,
      conformances: parts.0.0.1,
      whereClause: parts.0.1,
      members: parts.1))
    state.ast.ranges[decl] = state.range(from: prologue.startIndex)
    return decl
  }

  /// Parses an instance of `ExtensionDecl`.
  static func parseExtensionDecl(
    withPrologue prologue: DeclPrologue,
    in state: inout ParserState
  ) throws -> NodeID<ExtensionDecl>? {
    // Parse the parts of the declaration.
    let parser = (
      take(.extension).and(typeExpr)
        .and(maybe(whereClause))
        .and(Apply({ (s) in try parseTypeDeclBody(in: &s, wrappedIn: .extensionBody) }))
    )
    guard let parts = try parser.parse(&state) else { return nil }

    // Extension declarations shall not have attributes.
    if !prologue.attributes.isEmpty {
      throw DiagnosedError(prologue.attributes.map(Diagnostic.diagnose(unexpectedAttribute:)))
    }

    // Extension declarations shall not have modifiers.
    if !prologue.accessModifiers.isEmpty {
      throw DiagnosedError(prologue.accessModifiers.map(
        Diagnostic.diagnose(unexpectedAccessModifier:)))
    }
    if !prologue.memberModifiers.isEmpty {
      throw DiagnosedError(prologue.memberModifiers.map(
        Diagnostic.diagnose(unexpectedMemberModifier:)))
    }

    // Create a new `ExtensionDecl`.
    assert(prologue.accessModifiers.count <= 1)
    let decl = try state.ast.insert(wellFormed: ExtensionDecl(
      accessModifier: prologue.accessModifiers.first,
      subject: parts.0.0.1,
      whereClause: parts.0.1,
      members: parts.1))
    state.ast.ranges[decl] = state.range(from: prologue.startIndex)
    return decl
  }

  /// Parses an instance of `FunctionDecl` or `MethodDecl`.
  static func parseFunctionOrMethodDecl(
    withPrologue prologue: DeclPrologue,
    in state: inout ParserState
  ) throws -> AnyDeclID? {
    // Parse the parts of the declaration.
    let parser = (
      functionDeclHead
        .and(functionDeclSignature)
        .and(maybe(functionOrMethodDeclBody))
    )
    guard let ((head, signature), body) = try parser.parse(&state) else { return nil }

    switch body {
    case .method(let impls):
      return try AnyDeclID(buildMethodDecl(
        prologue: prologue,
        head: head,
        signature: signature,
        impls: impls,
        in: &state))

    case .function(let body):
      return try AnyDeclID(buildFunctionDecl(
        prologue: prologue,
        head: head,
        signature: signature,
        body: body,
        in: &state))

    case nil:
      return try AnyDeclID(buildFunctionDecl(
        prologue: prologue,
        head: head,
        signature: signature,
        body: nil,
        in: &state))
    }
  }

  /// Builds a new instance of `FunctionDecl` from its parsed parts.
  private static func buildFunctionDecl(
    prologue: DeclPrologue,
    head: FunctionDeclHead,
    signature: FunctionDeclSignature,
    body: FunctionDecl.Body?,
    in state: inout ParserState
  ) throws -> NodeID<FunctionDecl> {
    // Non-static member function declarations require an implicit receiver parameter.
    let receiver: NodeID<ParameterDecl>?
    if state.atTypeScope && !prologue.isStatic {
      receiver = try state.ast.insert(wellFormed: ParameterDecl(
        identifier: SourceRepresentable(value: "self")))
    } else {
      receiver = nil
    }

    // Create a new `FunctionDecl`.
    assert(prologue.accessModifiers.count <= 1)
    assert(prologue.memberModifiers.count <= 1)
    let decl = try state.ast.insert(wellFormed: FunctionDecl(
      introducerRange: head.name.introducerRange,
      attributes: prologue.attributes,
      accessModifier: prologue.accessModifiers.first,
      memberModifier: prologue.memberModifiers.first,
      receiverEffect: signature.receiverEffect,
      notation: head.name.notation,
      identifier: head.name.stem,
      genericClause: head.genericClause,
      explicitCaptures: head.captures,
      parameters: signature.parameters,
      receiver: receiver,
      output: signature.output,
      body: body))
    state.ast.ranges[decl] = state.range(from: prologue.startIndex)
    return decl
  }

  /// Builds a new instance of `Method` from its parsed parts.
  private static func buildMethodDecl(
    prologue: DeclPrologue,
    head: FunctionDeclHead,
    signature: FunctionDeclSignature,
    impls: [NodeID<MethodImplDecl>],
    in state: inout ParserState
  ) throws -> NodeID<MethodDecl> {
    // Method declarations cannot be static.
    if let modifier = prologue.memberModifiers.first(where: { (m) in m.value == .static }) {
      throw DiagnosedError(.diagnose(unexpectedMemberModifier: modifier))
    }

    // Method declarations cannot have a receiver effect.
    if let effect = signature.receiverEffect {
      throw DiagnosedError(.diagnose(unexpectedEffect: effect))
    }

    // Method declarations cannot have captures.
    if let capture = head.captures.first {
      throw DiagnosedError(.diagnose(unexpectedCapture: state.ast[state.ast[capture].pattern]))
    }

    // Create a new `MethodDecl`.
    assert(prologue.accessModifiers.count <= 1)
    let decl = try state.ast.insert(wellFormed: MethodDecl(
      introducerRange: head.name.introducerRange,
      attributes: prologue.attributes,
      accessModifier: prologue.accessModifiers.first,
      notation: head.name.notation,
      identifier: head.name.stem,
      genericClause: head.genericClause,
      parameters: signature.parameters,
      output: signature.output,
      impls: impls))
    state.ast.ranges[decl] = state.range(from: prologue.startIndex)
    return decl
  }

  /// Parses an instance of `ImportDecl`.
  static func parseImportDecl(
    withPrologue prologue: DeclPrologue,
    in state: inout ParserState
  ) throws -> NodeID<ImportDecl>? {
    // Parse the parts of the declaration.
    let parser = (
      take(.import).and(take(.name))
    )
    guard let parts = try parser.parse(&state) else { return nil }

    // Import declarations shall not have attributes.
    if !prologue.attributes.isEmpty {
      throw DiagnosedError(prologue.attributes.map(Diagnostic.diagnose(unexpectedAttribute:)))
    }

    // Import declarations shall not have modifiers.
    if !prologue.accessModifiers.isEmpty {
      throw DiagnosedError(prologue.accessModifiers.map(
        Diagnostic.diagnose(unexpectedAccessModifier:)))
    }
    if !prologue.memberModifiers.isEmpty {
      throw DiagnosedError(prologue.memberModifiers.map(
        Diagnostic.diagnose(unexpectedMemberModifier:)))
    }

    // Create a new `ImportDecl`.
    let decl = try state.ast.insert(wellFormed: ImportDecl(
      introducerRange: parts.0.range,
      identifier: SourceRepresentable(token: parts.1, in: state.lexer.source)))
    state.ast.ranges[decl] = state.range(from: prologue.startIndex)
    return decl
  }

  /// Parses an instance of `InitializerDecl`.
  static func parseInitDecl(
    withPrologue prologue: DeclPrologue,
    in state: inout ParserState
  ) throws -> NodeID<InitializerDecl>? {
    // Parse the parts of the declaration.
    let parser = (
      initDeclHead
        .and(initDeclSignature)
        .and(initDeclBody)
    )
    guard let ((head, signature), body) = try parser.parse(&state) else { return nil }

    // Init declarations cannot be static.
    if let modifier = prologue.memberModifiers.first(where: { (m) in m.value == .static }) {
      throw DiagnosedError(.diagnose(unexpectedMemberModifier: modifier))
    }

    // Init declarations require an implicit receiver parameter.
    let receiver = try state.ast.insert(wellFormed: ParameterDecl(
      identifier: SourceRepresentable(value: "self")))

    // Create a new `InitializerDecl`.
    assert(prologue.accessModifiers.count <= 1)
    assert(prologue.memberModifiers.isEmpty)
    let decl = try! state.ast.insert(wellFormed: InitializerDecl(
      introducer: head.introducer,
      attributes: prologue.attributes,
      accessModifier: prologue.accessModifiers.first,
      genericClause: head.genericClause,
      parameters: signature,
      receiver: receiver,
      body: body))
    state.ast.ranges[decl] = state.range(from: prologue.startIndex)
    return decl
  }

  /// Parses an instance of `InitializerDecl`.
  static func parseMemberwiseInitDecl(
    withPrologue prologue: DeclPrologue,
    in state: inout ParserState
  ) throws -> NodeID<InitializerDecl>? {
    // Parse the parts of the declaration.
    let parser = (
      take(nameTokenWithValue: "memberwise").and(take(.`init`))
    )
    guard let parts = try parser.parse(&state) else { return nil }

    // Init declarations cannot be static.
    if let modifier = prologue.memberModifiers.first(where: { (m) in m.value == .static }) {
      throw DiagnosedError(.diagnose(unexpectedMemberModifier: modifier))
    }

    // Init declarations require an implicit receiver parameter.
    let receiver = try state.ast.insert(wellFormed: ParameterDecl(
      identifier: SourceRepresentable(value: "self")))

    // Create a new `InitializerDecl`.
    assert(prologue.accessModifiers.count <= 1)
    let decl = try state.ast.insert(wellFormed: InitializerDecl(
      introducer: SourceRepresentable(value: .memberwiseInit, range: parts.0.range),
      attributes: prologue.attributes,
      accessModifier: prologue.accessModifiers.first,
      genericClause: nil,
      parameters: [],
      receiver: receiver,
      body: nil))
    state.ast.ranges[decl] = state.range(from: prologue.startIndex)
    return decl
  }

  /// Parses an instance of `NamespaceDecl`.
  static func parseNamespaceDecl(
    withPrologue prologue: DeclPrologue,
    in state: inout ParserState
  ) throws -> NodeID<NamespaceDecl>? {
    // Parse the parts of the declaration.
    let parser = (
      take(.namespace).and(take(.name))
        .and(Apply({ (s) in try parseTypeDeclBody(in: &s, wrappedIn: .namespaceBody) }))
    )
    guard let parts = try parser.parse(&state) else { return nil }

    // Namespace declarations shall not have attributes.
    if !prologue.attributes.isEmpty {
      throw DiagnosedError(prologue.attributes.map(Diagnostic.diagnose(unexpectedAttribute:)))
    }

    // Namespace declarations shall not have member modifiers.
    if !prologue.memberModifiers.isEmpty {
      throw DiagnosedError(prologue.memberModifiers.map(
        Diagnostic.diagnose(unexpectedMemberModifier:)))
    }

    // Create a new `NamespaceDecl`.
    assert(prologue.accessModifiers.count <= 1)
    let decl = try state.ast.insert(wellFormed: NamespaceDecl(
      introducerRange: parts.0.0.range,
      accessModifier: prologue.accessModifiers.first,
      identifier: SourceRepresentable(token: parts.0.1, in: state.lexer.source),
      members: parts.1))
    state.ast.ranges[decl] = state.range(from: prologue.startIndex)
    return decl
  }

  /// Parses an instance of `OperatorDecl`.
  static func parseOperatorDecl(
    withPrologue prologue: DeclPrologue,
    in state: inout ParserState
  ) throws -> NodeID<OperatorDecl>? {
    // Parse the parts of the declaration.
    let parser = (
      take(.operator).and(operatorNotation)
        .and(operator_)
        .and(maybe(take(.colon).and(precedenceGroup).second))
    )
    guard let parts = try parser.parse(&state) else { return nil }

    // Operator declarations shall not have attributes.
    if !prologue.attributes.isEmpty {
      throw DiagnosedError(prologue.attributes.map(Diagnostic.diagnose(unexpectedAttribute:)))
    }

    // Operator declarations shall not have member modifiers.
    if !prologue.memberModifiers.isEmpty {
      throw DiagnosedError(prologue.memberModifiers.map(
        Diagnostic.diagnose(unexpectedMemberModifier:)))
    }

    // Create a new `OperatorDecl`.
    assert(prologue.accessModifiers.count <= 1)
    let decl = try state.ast.insert(wellFormed: OperatorDecl(
      introducerRange: parts.0.0.0.range,
      accessModifier: prologue.accessModifiers.first,
      notation: parts.0.0.1,
      name: parts.0.1,
      precedenceGroup: parts.1))
    state.ast.ranges[decl] = state.range(from: prologue.startIndex)
    return decl
  }

  /// Parses an instance of `SubscriptDecl` representing a property declaration.
  static func parsePropertyDecl(
    withPrologue prologue: DeclPrologue,
    in state: inout ParserState
  ) throws -> NodeID<SubscriptDecl>? {
    guard let (head, signature) = try propertyDeclHead.and(propertyDeclSignature).parse(&state)
    else { return nil }

    guard let impls = try parseSubscriptDeclBody(
      in: &state,
      asNonStaticMember: state.atTypeScope && !prologue.isStatic)
    else {
      throw DiagnosedError(expected("'{'", at: state.currentLocation))
    }

    // Create a new `SubscriptDecl`.
    assert(prologue.accessModifiers.count <= 1)
    assert(prologue.memberModifiers.count <= 1)
    let decl = try state.ast.insert(wellFormed: SubscriptDecl(
      introducer: head.introducer,
      attributes: prologue.attributes,
      accessModifier: prologue.accessModifiers.first,
      memberModifier: prologue.memberModifiers.first,
      identifier: head.stem,
      genericClause: nil,
      explicitCaptures: [],
      parameters: nil,
      output: signature,
      impls: impls))
    state.ast.ranges[decl] = state.range(from: prologue.startIndex)
    return decl
  }

  /// Parses an instance of `SubscriptDecl`.
  static func parseSubscriptDecl(
    withPrologue prologue: DeclPrologue,
    in state: inout ParserState
  ) throws -> NodeID<SubscriptDecl>? {
    guard let (head, signature) = try subscriptDeclHead.and(subscriptDeclSignature).parse(&state)
    else { return nil }

    guard let impls = try parseSubscriptDeclBody(
      in: &state,
      asNonStaticMember: state.atTypeScope && !prologue.isStatic)
    else {
      throw DiagnosedError(expected("'{'", at: state.currentLocation))
    }

    // Create a new `SubscriptDecl`.
    assert(prologue.accessModifiers.count <= 1)
    assert(prologue.memberModifiers.count <= 1)
    let decl = try state.ast.insert(wellFormed: SubscriptDecl(
      introducer: head.introducer,
      attributes: prologue.attributes,
      accessModifier: prologue.accessModifiers.first,
      memberModifier: prologue.memberModifiers.first,
      identifier: head.stem,
      genericClause: head.genericClause,
      explicitCaptures: head.captures,
      parameters: signature.parameters,
      output: signature.output,
      impls: impls))
    state.ast.ranges[decl] = state.range(from: prologue.startIndex)
    return decl
  }

  static func parseSubscriptDeclBody(
    in state: inout ParserState,
    asNonStaticMember isNonStaticMember: Bool
  ) throws -> [NodeID<SubscriptImplDecl>]? {
    // Push the context.
    state.contexts.append(.subscriptBody)
    defer { state.contexts.removeLast() }

    // Attempt to parse a subscript implementation body and fall back to a bundle.
    let backup = state.backup()
    do {
      if let body = try subscriptImplDeclBody.parse(&state) {
        let impl = try buildSubscriptImplDecl(
          in: &state,
          withIntroducer: SourceRepresentable(value: .let),
          body: body,
          asNonStaticMember: isNonStaticMember)
        return [impl]
      }
    } catch {
      state.restore(from: backup)
    }

    // Parse the left delimiter.
    if state.take(.lBrace) == nil { return nil }

    // Parse the subscript implementations.
    var impls: [NodeID<SubscriptImplDecl>] = []
    var introducers: Set<ImplIntroducer> = []
    var duplicateIntroducer: SourceRepresentable<ImplIntroducer>? = nil

    while true {
      // Exit if we found the right delimiter.
      if state.take(.rBrace) != nil { break }

      // Parse an implementation.
      if let (introducer, body) = try subscriptImplDecl.parse(&state) {
        let impl = try buildSubscriptImplDecl(
          in: &state,
          withIntroducer: introducer,
          body: body,
          asNonStaticMember: isNonStaticMember)
        impls.append(impl)

        if !introducers.insert(introducer.value).inserted { duplicateIntroducer = introducer }
      } else{
        state.diagnostics.append(.diagnose(expected: .rBrace, at: state.currentLocation))
        break
      }
    }

    if let introducer = duplicateIntroducer {
      throw DiagnosedError(.diagnose(duplicateImplementationIntroducer: introducer))
    } else {
      return impls
    }
  }

  private static func buildSubscriptImplDecl(
    in state: inout ParserState,
    withIntroducer introducer: SourceRepresentable<ImplIntroducer>,
    body: SubscriptImplDecl.Body?,
    asNonStaticMember isNonStaticMember: Bool
  ) throws -> NodeID<SubscriptImplDecl> {
    // Non-static member subscript declarations require an implicit receiver parameter.
    let receiver: NodeID<ParameterDecl>?
    if isNonStaticMember {
      receiver = try state.ast.insert(wellFormed: ParameterDecl(
        identifier: SourceRepresentable(value: "self")))
    } else {
      receiver = nil
    }

    // Create a new `SubscriptImplDecl`.
    let decl = try state.ast.insert(wellFormed: SubscriptImplDecl(
      introducer: introducer,
      receiver: receiver,
      body: body))

    if let startIndex = introducer.range?.lowerBound {
      state.ast.ranges[decl] = state.range(from: startIndex)
    } else {
      switch body! {
      case .expr(let id):
        state.ast.ranges[decl] = state.ast.ranges[id]
      case .block(let id):
        state.ast.ranges[decl] = state.ast.ranges[id]
      }
    }

    return decl
  }

  /// Parses an instance of `TraitDecl`.
  static func parseTraitDecl(
    withPrologue prologue: DeclPrologue,
    in state: inout ParserState
  ) throws -> NodeID<TraitDecl>? {
    // Parse the parts of the declaration.
    let parser = (
      take(.trait).and(take(.name))
        .and(maybe(conformanceList))
        .and(Apply({ (s) in try parseTypeDeclBody(in: &s, wrappedIn: .traitBody) }))
    )
    guard let parts = try parser.parse(&state) else { return nil }

    // Trait declarations shall not have attributes.
    if !prologue.attributes.isEmpty {
      throw DiagnosedError(prologue.attributes.map(Diagnostic.diagnose(unexpectedAttribute:)))
    }

    // Create a new `TraitDecl`.
    assert(prologue.accessModifiers.count <= 1)
    let decl = try state.ast.insert(wellFormed: TraitDecl(
      accessModifier: prologue.accessModifiers.first,
      identifier: SourceRepresentable(token: parts.0.0.1, in: state.lexer.source),
      refinements: parts.0.1 ?? [],
      members: parts.1))
    state.ast.ranges[decl] = state.range(from: prologue.startIndex)
    return decl
  }

  /// Parses an instance of `ProductTypeDecl`.
  static func parseProductTypeDecl(
    withPrologue prologue: DeclPrologue,
    in state: inout ParserState
  ) throws -> NodeID<ProductTypeDecl>? {
    // Parse the parts of the declaration.
    let parser = (
      take(.type).and(take(.name))
        .and(maybe(genericClause))
        .and(maybe(conformanceList))
        .and(Apply({ (s) in try parseTypeDeclBody(in: &s, wrappedIn: .productBody) }))
    )
    guard let parts = try parser.parse(&state) else { return nil }

    // Product type declarations shall not have attributes.
    if !prologue.attributes.isEmpty {
      throw DiagnosedError(prologue.attributes.map(Diagnostic.diagnose(unexpectedAttribute:)))
    }

    // Product type declarations shall not have member modifiers.
    if !prologue.memberModifiers.isEmpty {
      throw DiagnosedError(prologue.memberModifiers.map(
        Diagnostic.diagnose(unexpectedMemberModifier:)))
    }

    // Retrieve or synthesize the type's memberwise initializer.
    var members = parts.1
    let memberwiseInit = findOrSynthesizeMemberwiseInitDecl(in: &members, updating: &state)

    // Create a new `ProductTypeDecl`.
    assert(prologue.accessModifiers.count <= 1)
    let decl = try state.ast.insert(wellFormed: ProductTypeDecl(
      accessModifier: prologue.accessModifiers.first,
      identifier: SourceRepresentable(token: parts.0.0.0.1, in: state.lexer.source),
      genericClause: parts.0.0.1,
      conformances: parts.0.1 ?? [],
      members: members,
      memberwiseInit: memberwiseInit
    ))
    state.ast.ranges[decl] = state.range(from: prologue.startIndex)
    return decl
  }

  /// Returns the first memberwise initializer declaration in `members` or synthesizes an implicit
  /// one, appends it into `members`, and returns it.
  private static func findOrSynthesizeMemberwiseInitDecl(
    in members: inout [AnyDeclID],
    updating state: inout ParserState
  ) -> NodeID<InitializerDecl> {
    for member in members where member.kind == .initializerDecl {
      let m = NodeID<InitializerDecl>(rawValue: member.rawValue)
      if state.ast[m].introducer.value == .memberwiseInit { return m }
    }

    let receiver = try! state.ast.insert(wellFormed: ParameterDecl(
      identifier: SourceRepresentable(value: "self")))
    let m = try! state.ast.insert(wellFormed: InitializerDecl(
      introducer: SourceRepresentable(value: .memberwiseInit),
      attributes: [],
      accessModifier: nil,
      genericClause: nil,
      parameters: [],
      receiver: receiver,
      body: nil))
    members.append(AnyDeclID(m))
    return m
  }

  /// Parses an instance of `TypeAliasDecl`.
  static func parseTypeAliasDecl(
    withPrologue prologue: DeclPrologue,
    in state: inout ParserState
  ) throws -> NodeID<TypeAliasDecl>? {
    // Parse the parts of the declaration.
    let parser = (
      take(.typealias).and(take(.name))
        .and(maybe(genericClause))
        .and(take(.assign))
        .and(typeExpr)
    )
    guard let parts = try parser.parse(&state) else { return nil }

    // Type alias declarations shall not have attributes.
    if !prologue.attributes.isEmpty {
      throw DiagnosedError(prologue.attributes.map(Diagnostic.diagnose(unexpectedAttribute:)))
    }

    // Type alias declarations shall not have member modifiers.
    if !prologue.memberModifiers.isEmpty {
      throw DiagnosedError(prologue.memberModifiers.map(
        Diagnostic.diagnose(unexpectedMemberModifier:)))
    }

    // Create a new `TypeAliasDecl`.
    assert(prologue.accessModifiers.count <= 1)
    let decl = try state.ast.insert(wellFormed: TypeAliasDecl(
      accessModifier: prologue.accessModifiers.first,
      identifier: SourceRepresentable(token: parts.0.0.0.1, in: state.lexer.source),
      genericClause: parts.0.0.1,
      body: .typeExpr(parts.1)))
    state.ast.ranges[decl] = state.range(from: prologue.startIndex)
    return decl
  }

  static let functionDecl = (
    Apply<ParserState, NodeID<FunctionDecl>>({ (state) -> NodeID<FunctionDecl>? in
      // Parse a function or method declaration.
      guard let decl = try parseDeclPrologue(in: &state, then: parseFunctionOrMethodDecl) else {
        return nil
      }

      // Catch illegal method declarations.
      switch decl.kind {
      case .functionDecl:
        return NodeID<FunctionDecl>(rawValue: decl.rawValue)

      case .methodDecl:
        let d = NodeID<MethodDecl>(rawValue: decl.rawValue)
        throw DiagnosedError(.error(
          "method bundle declaration is not allowed here",
          range: state.ast[d].introducerRange))

      default:
        unreachable()
      }
    })
  )

  static let functionDeclHead = (
    functionDeclName.and(maybe(genericClause)).and(maybe(captureList))
      .map({ (state, tree) -> FunctionDeclHead in
        FunctionDeclHead(
          name: tree.0.0,
          genericClause: tree.0.1,
          captures: tree.1 ?? [])
      })
  )

  static let functionDeclName = (
    functionDeclIdentifier.or(functionDeclOperator)
  )

  static let functionDeclIdentifier = (
    take(.fun).and(take(.name))
      .map({ (state, tree) -> FunctionDeclName in
        FunctionDeclName(
          introducerRange: tree.0.range,
          stem: SourceRepresentable(token: tree.1, in: state.lexer.source),
          notation: nil
        )
      })
  )

  static let functionDeclOperator = (
    operatorNotation.and(take(.fun)).and(operator_)
      .map({ (state, tree) -> FunctionDeclName in
        FunctionDeclName(
          introducerRange: tree.0.1.range,
          stem: tree.1,
          notation: tree.0.0
        )
      })
  )

  static let functionDeclSignature = (
    take(.lParen).and(maybe(parameterList)).and(take(.rParen))
      .and(maybe(receiverEffect))
      .and(maybe(take(.arrow).and(typeExpr)))
      .map({ (state, tree) -> FunctionDeclSignature in
        FunctionDeclSignature(
          parameters: tree.0.0.0.1 ?? [],
          receiverEffect: tree.0.1,
          output: tree.1?.1)
      })
  )

  static let functionOrMethodDeclBody = TryCatch(
    trying: methodDeclBody
      .map({ (state, body) -> FunctionOrMethodDeclBody in .method(body) }),
    orCatchingAndApplying: functionDeclBody
      .map({ (state, body) -> FunctionOrMethodDeclBody in .function(body) })
  )

  static let functionDeclBody = inContext(.functionBody, apply: TryCatch(
    trying: take(.lBrace).and(expr).and(take(.rBrace))
      .map({ (state, tree) -> FunctionDecl.Body in .expr(tree.0.1) }),
    orCatchingAndApplying: braceStmt
      .map({ (state, id) -> FunctionDecl.Body in .block(id) })
  ))

  static let methodDeclBody = (
    take(.lBrace).and(methodImplDecl+).and(take(.rBrace))
      .map({ (state, tree) -> [NodeID<MethodImplDecl>] in
        var introducers: Set<ImplIntroducer> = []
        var duplicateIntroducer: SourceRepresentable<ImplIntroducer>? = nil
        for implID in tree.0.1 {
          let introducer = state.ast[implID].introducer
          if !introducers.insert(introducer.value).inserted { duplicateIntroducer = introducer }
        }

        if let introducer = duplicateIntroducer {
          throw DiagnosedError(.diagnose(duplicateImplementationIntroducer: introducer))
        } else {
          return tree.0.1
        }
      })
  )

  static let methodImplDecl = (
    methodIntroducer.and(maybe(methodImplBody))
      .map({ (state, tree) -> NodeID<MethodImplDecl> in
        let receiver = try state.ast.insert(wellFormed: ParameterDecl(
          identifier: SourceRepresentable(value: "self")))
        let id = try state.ast.insert(wellFormed: MethodImplDecl(
          introducer: tree.0,
          receiver: receiver,
          body: tree.1))
        state.ast.ranges[id] = tree.0.range!.upperBounded(by: state.currentIndex)
        return id
      })
  )

  static let methodImplBody = TryCatch(
    trying: take(.lBrace).and(expr).and(take(.rBrace))
      .map({ (state, tree) -> MethodImplDecl.Body in .expr(tree.0.1) }),
    orCatchingAndApplying: braceStmt
      .map({ (state, id) -> MethodImplDecl.Body in .block(id) })
  )

  static let methodIntroducer = translate([
    .let  : ImplIntroducer.let,
    .inout: ImplIntroducer.inout,
    .set  : ImplIntroducer.set,
    .sink : ImplIntroducer.sink,
  ])

  static let initDeclHead = (
    take(.`init`).and(maybe(genericClause))
      .map({ (state, tree) -> InitDeclHead in
        InitDeclHead(
          introducer: SourceRepresentable(value: .`init`, range: tree.0.range),
          genericClause: tree.1)
      })
  )

  static let initDeclSignature = (
    take(.lParen).and(maybe(parameterList)).and(take(.rParen))
      .map({ (state, tree) -> [NodeID<ParameterDecl>] in
        tree.0.1 ?? []
      })
  )

  static let initDeclBody = inContext(.functionBody, apply: braceStmt)

  static let operator_ = (
    Apply<ParserState, SourceRepresentable<Identifier>>({ (state) in
      state.takeOperator()
    })
  )

  static let operatorNotation = translate([
    .infix  : OperatorNotation.infix,
    .prefix : OperatorNotation.prefix,
    .postfix: OperatorNotation.postfix,
  ])

  static let precedenceGroup = ContextualKeyword<PrecedenceGroup>()

  static let propertyDeclHead = (
    take(.property).and(take(.name))
      .map({ (state, tree) -> PropertyDeclHead in
        PropertyDeclHead(
          introducer: SourceRepresentable(value: .property, range: tree.0.range),
          stem: SourceRepresentable(token: tree.1, in: state.lexer.source))
      })
  )

  static let propertyDeclSignature = (
    take(.colon).and(typeExpr).second
  )

  static let subscriptDeclHead = (
    take(.subscript).and(maybe(take(.name))).and(maybe(genericClause)).and(maybe(captureList))
      .map({ (state, tree) -> SubscriptDeclHead in
        SubscriptDeclHead(
          introducer: SourceRepresentable(value: .subscript, range: tree.0.0.0.range),
          stem: tree.0.0.1.map({ SourceRepresentable(token: $0, in: state.lexer.source) }),
          genericClause: tree.0.1,
          captures: tree.1 ?? [])
      })
  )

  static let subscriptDeclSignature = (
    take(.lParen).and(maybe(parameterList)).and(take(.rParen))
      .and(take(.colon).and(typeExpr))
      .map({ (state, tree) -> SubscriptDeclSignature in
        SubscriptDeclSignature(parameters: tree.0.0.1 ?? [], output: tree.1.1)
      })
  )

  static let subscriptImplDecl = (
    subscriptIntroducer.and(maybe(subscriptImplDeclBody))
  )

  static let subscriptImplDeclBody = TryCatch(
    trying: take(.lBrace).and(expr).and(take(.rBrace))
      .map({ (state, tree) -> SubscriptImplDecl.Body in .expr(tree.0.1) }),
    orCatchingAndApplying: braceStmt
      .map({ (state, id) -> SubscriptImplDecl.Body in .block(id) })
  )

  static let subscriptIntroducer = translate([
    .let  : ImplIntroducer.let,
    .inout: ImplIntroducer.inout,
    .set  : ImplIntroducer.set,
    .sink : ImplIntroducer.sink,
  ])

  static let bindingDecl = (
    Apply<ParserState, NodeID<BindingDecl>>({ (state) -> NodeID<BindingDecl>? in
      switch state.peek()?.kind {
      case .let, .inout, .var, .sink:
        return try parseDeclPrologue(in: &state, then: parseBindingDecl(withPrologue:in:))
      default:
        return nil
      }
    })
  )

  static let parameterList = (
    parameterDecl.and(zeroOrMany(take(.comma).and(parameterDecl).second))
      .map({ (_, tree) -> [NodeID<ParameterDecl>] in [tree.0] + tree.1 })
  )

  static let parameterDecl = (
    parameterInterface
      .and(maybe(take(.colon).and(parameterTypeExpr)))
      .and(maybe(take(.assign).and(expr)))
      .map({ (state, tree) -> NodeID<ParameterDecl> in
        let id = try state.ast.insert(wellFormed: ParameterDecl(
          label: tree.0.0.label,
          identifier: tree.0.0.name,
          annotation: tree.0.1?.1,
          defaultValue: tree.1?.1))

        state.ast.ranges[id] = SourceRange(
          in: state.lexer.source,
          from: tree.0.0.label?.range!.lowerBound ?? tree.0.0.name.range!.lowerBound,
          to: state.currentIndex)
        return id
      })
  )

  typealias ParameterInterface = (
    label: SourceRepresentable<Identifier>?,
    name: SourceRepresentable<Identifier>
  )

  static let parameterInterface = (
    Apply<ParserState, ParameterInterface>({ (state) in
      // Parse a label or bail out.
      guard let labelCandidate = state.take(if: { $0.isLabel || $0.kind == .under }) else {
        return nil
      }

      // Assume the first token is a label and attempt to parse a name.
      if let nameCandidate = state.take(.name) {
        if labelCandidate.kind == .under {
          // case `_ name`
          return (
            label: nil,
            name: SourceRepresentable(token: nameCandidate, in: state.lexer.source))
        } else {
          // case `label name`
          return (
            label: SourceRepresentable(token: labelCandidate, in: state.lexer.source),
            name: SourceRepresentable(token: nameCandidate, in: state.lexer.source))
        }
      }

      // Assume the first token is the name.
      if labelCandidate.kind == .name {
        // case `<no-label> name`
        let name = SourceRepresentable(token: labelCandidate, in: state.lexer.source)
        return (label: name, name: name)
      }

      throw DiagnosedError(expected("parameter name", at: labelCandidate.range.first()))
    })
  )

  static let memberModifier = (
    take(.static)
      .map({ (_, token) -> SourceRepresentable<MemberModifier> in
        SourceRepresentable(value: .static, range: token.range)
      })
  )

  static let accessModifier = (
    take(.public)
      .map({ (_, token) -> SourceRepresentable<AccessModifier> in
        SourceRepresentable(value: .public, range: token.range)
      })
  )

  static let captureList = inContext(.captureList, apply: (
    take(.lBrack)
      .and(bindingDecl.and(zeroOrMany(take(.comma).and(bindingDecl).second)))
      .and(take(.rBrack))
      .map({ (_, tree) -> [NodeID<BindingDecl>] in [tree.0.1.0] + tree.0.1.1 })
  ))

  static let genericClause = (
    take(.lAngle).and(genericParameterList).and(maybe(whereClause)).and(take(.rAngle))
      .map({ (state, tree) -> SourceRepresentable<GenericClause> in
        return SourceRepresentable(
          value: GenericClause(parameters: tree.0.0.1, whereClause: tree.0.1),
          range: tree.0.0.0.range.upperBounded(by: state.currentIndex))
      })
  )

  static let genericParameterList = (
    genericParameter.and(zeroOrMany(take(.comma).and(genericParameter).second))
      .map({ (_, tree) -> [GenericParamDeclID] in [tree.0] + tree.1 })
  )

  static let genericParameter = (
    genericValueParameter.or(genericTypeParameter)
  )

  static let genericTypeParameter = (
    maybe(typeAttribute).andCollapsingSoftFailures(take(.name))
      .and(maybe(take(.colon).and(traitComposition)))
      .and(maybe(take(.assign).and(typeExpr)))
      .map({ (state, tree) -> GenericParamDeclID in
        let id = try state.ast.insert(wellFormed: GenericTypeParamDecl(
          identifier: SourceRepresentable(token: tree.0.0.1, in: state.lexer.source),
          conformances: tree.0.1?.1 ?? [],
          defaultValue: tree.1?.1))

        state.ast.ranges[id] = SourceRange(
          in: state.lexer.source,
          from: tree.0.0.0?.range.lowerBound ?? tree.0.0.1.range.lowerBound,
          to: state.currentIndex)
        return .type(id)
      })
  )

  static let genericValueParameter = (
    valueAttribute.and(take(.name))
      .and(take(.colon).and(typeExpr))
      .and(maybe(take(.assign).and(expr)))
      .map({ (state, tree) -> GenericParamDeclID in
        let id = try state.ast.insert(wellFormed: GenericValueParamDecl(
          identifier: SourceRepresentable(token: tree.0.0.1, in: state.lexer.source),
          annotation: tree.0.1.1,
          defaultValue: tree.1?.1))

        state.ast.ranges[id] = tree.0.0.0.range.upperBounded(by: state.currentIndex)
        return .value(id)
      })
  )

  static let conformanceList = (
    take(.colon).and(nameTypeExpr).and(zeroOrMany(take(.comma).and(nameTypeExpr).second))
      .map({ (state, tree) -> [NodeID<NameTypeExpr>] in [tree.0.1] + tree.1 })
  )

  // MARK: Value expressions

  private static func anyExpr<Base: Combinator>(
    _ base: Base
  ) -> AnyCombinator<ParserState, AnyExprID>
  where Base.Context == ParserState, Base.Element: ExprID
  {
    AnyCombinator(parse: { (state) in
      try base.parse(&state).map(AnyExprID.init(_:))
    })
  }

  static let expr: Recursive<ParserState, AnyExprID> = (
    Recursive(infixExpr.parse(_:))
  )

  static let infixExpr = (
    Apply<ParserState, AnyExprID>({ (state) -> AnyExprID? in
      guard var lhs = try infixExprHead.parse(&state) else { return nil }

      while state.hasLeadingWhitespace {
        // type-casting-tail
        if let infixOperator = state.take(.cast) {
          try appendInfixTail(to: &lhs, forCastOperator: infixOperator, in: &state)
          continue
        }

        // infix-operator-tail (with assign)
        if let infixOperator = state.take(.assign) {
          try appendInfixTail(to: &lhs, forAssignOperator: infixOperator, in: &state)
          continue
        }

        // infix-operator-tail
        if try !appendInfixTail(to: &lhs, in: &state) { break }
      }

      return lhs
    })
  )

  /// Parses a type expression from the stream, then transforms `lhs` into a `CastExpr`, using
  /// `infixOperator` to determine the cast kind.
  private static func appendInfixTail(
    to lhs: inout AnyExprID,
    forCastOperator infixOperator: Token,
    in state: inout ParserState
  ) throws {
    if !state.hasLeadingWhitespace {
      state.diagnostics.append(.diagnose(infixOperatorRequiresWhitespacesAt: infixOperator.range))
    }

    guard let rhs = try typeExpr.parse(&state) else {
      throw DiagnosedError(expected("type expression", at: state.currentLocation))
    }

    let castKind: CastExpr.Kind
    switch state.lexer.source[infixOperator.range] {
    case "as":
      castKind = .up
    case "as!":
      castKind = .down
    case "as!!":
      castKind = .builtinPointerConversion
    default:
      unreachable()
    }

    let expr = try state.ast.insert(wellFormed: CastExpr(left: lhs, right: rhs, kind: castKind))
    state.ast.ranges[expr] = state.ast.ranges[lhs]!.upperBounded(by: state.currentIndex)
    lhs = AnyExprID(expr)
  }

  /// Parses a prefix expression from the stream, then transforms `lhs` into an `AssignExpr`.
  private static func appendInfixTail(
    to lhs: inout AnyExprID,
    forAssignOperator infixOperator: Token,
    in state: inout ParserState
  ) throws {
    if !state.hasLeadingWhitespace {
      state.diagnostics.append(.diagnose(infixOperatorRequiresWhitespacesAt: infixOperator.range))
    }

    guard let rhs = try prefixExpr.parse(&state) else {
      throw DiagnosedError(expected("expression", at: state.currentLocation))
    }

    let expr = try state.ast.insert(wellFormed: AssignExpr(left: lhs, right: rhs))
    state.ast.ranges[expr] = state.ast.ranges[lhs]!.upperBounded(by: state.currentIndex)
    lhs = AnyExprID(expr)
  }

  /// Parses a sequence of pairs of infix operators and prefix expressions from the stream. If the
  /// sequence isn't empty, transforms `lhs` into a `SequenceExpr` and returns `true`. Otherwise,
  /// returns `false.
  private static func appendInfixTail(
    to lhs: inout AnyExprID,
    in state: inout ParserState
  ) throws -> Bool {
    var tail: [SequenceExpr.TailElement] = []

    while true {
      let backup = state.backup()

      // Look for the next operator.
      guard let operatorStem = state.takeOperator() else { break }

      if !state.hasLeadingWhitespace {
        // If there isn't any leading whitespace before the next expression but the operator is on
        // a different line, we may be looking at the start of a prefix expression.
        let rangeBefore = state.ast.ranges[lhs]!.upperBound ..< operatorStem.range!.lowerBound
        if state.lexer.source.contents[rangeBefore].contains(where: { $0.isNewline }) {
          state.restore(from: backup)
          break
        }

        // Otherwise, complain about missing whitespaces.
        state.diagnostics.append(.diagnose(
          infixOperatorRequiresWhitespacesAt: operatorStem.range))
      }

      // Commit to parse an operand.
      guard let operand = try prefixExpr.parse(&state) else {
        throw DiagnosedError(expected("expression", at: state.currentLocation))
      }

      let `operator` = try state.ast.insert(NameExpr(
        name: SourceRepresentable(
          value: Name(stem: operatorStem.value, notation: .infix))))
      tail.append(SequenceExpr.TailElement(operator: `operator`, operand: operand))
    }

    // Nothing to transform if the tail is empty.
    if tail.isEmpty { return false }

<<<<<<< HEAD
    let expr = try state.ast.insert(SequenceExpr(head: lhs, tail: tail))
=======
    let expr = try state.ast.insert(wellFormed: SequenceExpr.unfolded(head: lhs, tail: tail))
>>>>>>> 35bd07d1
    state.ast.ranges[expr] = state.ast.ranges[lhs]!.upperBounded(by: state.currentIndex)
    lhs = AnyExprID(expr)
    return true
  }

  static let infixExprHead = (
    anyExpr(asyncExpr).or(anyExpr(awaitExpr)).or(prefixExpr)
  )

  static let asyncExpr = TryCatch(
    trying: asyncExprInline,
    orCatchingAndApplying: asyncExprBlock
  )

  static let asyncExprBlock = (
    asyncExprHead.and(take(.arrow)).and(typeExpr).and(asyncExprBody)
      .map({ (state, tree) -> NodeID<AsyncExpr> in
        let decl = try state.ast.insert(wellFormed: FunctionDecl(
          introducerRange: tree.0.0.0.0.0.range,
          receiverEffect: tree.0.0.0.1,
          output: tree.0.1,
          body: .block(tree.1),
          isInExprContext: true))
        state.ast.ranges[decl] = tree.0.0.0.0.0.range.upperBounded(by: state.currentIndex)

        let id = try state.ast.insert(wellFormed: AsyncExpr(decl: decl))
        state.ast.ranges[id] = state.ast.ranges[decl]
        return id
      })
  )

  static let asyncExprBody = inContext(.functionBody, apply: braceStmt)

  static let asyncExprInline = (
    asyncExprHead.and(expr)
      .map({ (state, tree) -> NodeID<AsyncExpr> in
        let decl = try state.ast.insert(wellFormed: FunctionDecl(
          introducerRange: tree.0.0.0.range,
          receiverEffect: tree.0.1,
          explicitCaptures: tree.0.0.1 ?? [],
          body: .expr(tree.1),
          isInExprContext: true))
        state.ast.ranges[decl] = tree.0.0.0.range.upperBounded(by: state.currentIndex)

        let id = try state.ast.insert(wellFormed: AsyncExpr(decl: decl))
        state.ast.ranges[id] = state.ast.ranges[decl]
        return id
      })
  )

  static let asyncExprHead = (
    take(.async).and(maybe(captureList)).and(maybe(receiverEffect))
  )

  static let awaitExpr = (
    take(.await).and(expr)
      .map({ (state, tree) -> NodeID<AwaitExpr> in
        let id = try state.ast.insert(wellFormed: AwaitExpr(operand: tree.1))
        state.ast.ranges[id] = tree.0.range.upperBounded(
          by: state.ast.ranges[tree.1]!.upperBound)
        return id
      })
  )

  static let prefixExpr = Choose(
    postfixExpr,
    or: prefixOperator.and(withoutLeadingWhitespace(postfixExpr))
      .map({ (state, tree) -> AnyExprID in
        let callee = try state.ast.insert(wellFormed: NameExpr(
          domain: .expr(tree.1),
          name: SourceRepresentable(
            value: Name(stem: tree.0.value, notation: .prefix),
            range: tree.0.range)))
        state.ast.ranges[callee] = tree.0.range!.upperBounded(
          by: state.ast.ranges[tree.1]!.upperBound)

        let call = try state.ast.insert(wellFormed: FunCallExpr(callee: AnyExprID(callee)))
        state.ast.ranges[call] = state.ast.ranges[callee]
        return AnyExprID(call)
      })
  )

  static let prefixOperator = (
    Apply<ParserState, SourceRepresentable<Identifier>>({ (state) in
      if let t = state.peek(), t.isPrefixOperatorHead {
        return state.takeOperator()
      } else {
        return nil
      }
    })
  )

  static let postfixExpr = (
    compoundExpr.and(maybe(withoutLeadingWhitespace(postfixOperator)))
      .map({ (state, tree) -> AnyExprID in
        if let oper = tree.1 {
          let callee = try state.ast.insert(wellFormed: NameExpr(
            domain: .expr(tree.0),
            name: SourceRepresentable(
              value: Name(stem: oper.value, notation: .postfix), range: oper.range)))
          state.ast.ranges[callee] = state.ast.ranges[tree.0]!.upperBounded(
            by: oper.range!.upperBound)

          let call = try state.ast.insert(wellFormed: FunCallExpr(callee: AnyExprID(callee)))
          state.ast.ranges[call] = state.ast.ranges[callee]
          return AnyExprID(call)
        } else {
          return tree.0
        }
      })
  )

  static let postfixOperator = (
    Apply<ParserState, SourceRepresentable<Identifier>>({ (state) in
      if let t = state.peek(), t.isPostfixOperatorHead {
        return state.takeOperator()
      } else {
        return nil
      }
    })
  )

  static let compoundExpr = (
    Apply<ParserState, AnyExprID>({ (state) -> AnyExprID? in
      var backup = state.backup()
      let base: AnyExprID?

      do {
        // Parse a primary expression first.
        base = try primaryExpr.parse(&state)
      } catch let primaryExprParseError {
        // Parsing a primary expression returned a hard failure.
        swap(&state, &backup)
        do {
          // Parse a static value member.
          base = try staticValueMemberExpr.parse(&state).map(AnyExprID.init(_:))
        } catch {
          // Parsing a static value member failed too; return the first error.
          swap(&state, &backup)
          throw primaryExprParseError
        }
      }

      // Base is `nil` if and only if `primaryExpr` returned a soft error.
      var head: AnyExprID
      if let b = try base ?? staticValueMemberExpr.parse(&state).map(AnyExprID.init(_:)) {
        head = b
      } else {
        return nil
      }
      let headRange = state.ast.ranges[head]!

      while true {
        // value-member-expr
        if state.take(.dot) != nil {
          // labeled-member-expr
          if let member = try primaryDeclRef.parse(&state) {
            state.ast[member].incorporate(domain: .expr(head))
            state.ast.ranges[member] = headRange.upperBounded(by: state.currentIndex)
            head = AnyExprID(member)
            continue
          }

          // indexed-member-expr
          if let index = state.takeMemberIndex() {
            head = try AnyExprID(state.ast.insert(wellFormed: TupleMemberExpr(
              tuple: head,
              index: index)))
            state.ast.ranges[head] = headRange.upperBounded(by: state.currentIndex)
            continue
          }

          throw DiagnosedError(expected("member name", at: state.currentLocation))
        }

        // Exit if there's a new line before the next token.
        guard let next = state.peek(), !state.hasNewline(before: next) else { break }

        // function-call-expr
        if state.take(.lParen) != nil {
          let arguments = try argumentList.parse(&state) ?? []
          guard state.take(.rParen) != nil else {
            throw DiagnosedError(expected("')'", at: state.currentLocation))
          }

          head = try AnyExprID(state.ast.insert(wellFormed: FunCallExpr(
            callee: head, arguments: arguments)))
          state.ast.ranges[head] = headRange.upperBounded(by: state.currentIndex)
          continue
        }

        // subscript-call-expr
        if state.take(.lBrack) != nil {
          let arguments = try argumentList.parse(&state) ?? []
          guard state.take(.rBrack) != nil else {
            throw DiagnosedError(expected("']'", at: state.currentLocation))
          }

          head = try AnyExprID(state.ast.insert(wellFormed: SubscriptCallExpr(
            callee: head, arguments: arguments)))
          state.ast.ranges[head] = headRange.upperBounded(by: state.currentIndex)
          continue
        }

        break
      }

      return head
    })
  )

  static let argumentList = (
    callArgument.and(zeroOrMany(take(.comma).and(callArgument).second))
      .map({ (_, tree) -> [CallArgument] in [tree.0] + tree.1 })
  )

  static let callArgument = (
    Apply<ParserState, CallArgument>({ (state) in
      let backup = state.backup()

      // Parse a labeled arrgument.
      if let label = state.take(if: { $0.isLabel }) {
        if state.take(.colon) != nil {
          if let value = try expr.parse(&state) {
            return CallArgument(
              label: SourceRepresentable(token: label, in: state.lexer.source),
              value: value)
          }
        }
      }

      // Backtrack and parse an unlabeled argument.
      state.restore(from: backup)
      if let value = try expr.parse(&state) {
        return CallArgument(value:value)
      }

      return nil
    })
  )

  static let staticValueMemberExpr = (
    primaryTypeExpr.and(take(.dot)).and(primaryDeclRef)
      .map({ (state, tree) -> NodeID<NameExpr> in
        state.ast[tree.1].incorporate(domain: .type(tree.0.0))
        state.ast.ranges[tree.1] = state.ast.ranges[tree.0.0]!.upperBounded(
          by: state.ast.ranges[tree.1]!.upperBound)
        return tree.1
      })
  )

  static let primaryExpr = (
    oneOf([
      anyExpr(booleanLiteral),
      anyExpr(integerLiteral),
      anyExpr(floatingPointLiteral),
      anyExpr(stringLiteral),
      anyExpr(compoundLiteral),
      anyExpr(primaryDeclRef),
      anyExpr(implicitMemberRef),
      anyExpr(lambdaExpr),
      anyExpr(matchExpr),
      anyExpr(conditionalExpr),
      anyExpr(tupleExpr),
      anyExpr(inoutExpr),
      anyExpr(nilExpr),
    ])
  )

  static let booleanLiteral = (
    take(.bool)
      .map({ (state, token) -> NodeID<BooleanLiteralExpr> in
        let id = try state.ast.insert(wellFormed: BooleanLiteralExpr(
          value: state.lexer.source[token.range] == "true"))
        state.ast.ranges[id] = token.range
        return id
      })
  )

  static let integerLiteral = (
    take(.int)
      .map({ (state, token) -> NodeID<IntegerLiteralExpr> in
        let id = try state.ast.insert(wellFormed: IntegerLiteralExpr(
          value: state.lexer.source[token.range].filter({ $0 != "_" })))
        state.ast.ranges[id] = token.range
        return id
      })
  )

  static let floatingPointLiteral = (
    take(.float)
      .map({ (state, token) -> NodeID<FloatLiteralExpr> in
        let id = try state.ast.insert(wellFormed: FloatLiteralExpr(
          value: state.lexer.source[token.range].filter({ $0 != "_" })))
        state.ast.ranges[id] = token.range
        return id
      })
  )

  static let stringLiteral = (
    take(.string)
      .map({ (state, token) -> NodeID<StringLiteralExpr> in
        let id = try state.ast.insert(wellFormed: StringLiteralExpr(
          value: String(state.lexer.source[token.range].dropFirst().dropLast())))
        state.ast.ranges[id] = token.range
        return id
      })
  )

  static let compoundLiteral = TryCatch(
    trying: bufferLiteral
      .map({ (_, id) -> AnyExprID in AnyExprID(id) }),
    orCatchingAndApplying: mapLiteral
      .map({ (_, id) -> AnyExprID in AnyExprID(id) }))

  static let bufferLiteral = (
    take(.lBrack).and(maybe(bufferComponentList)).and(take(.rBrack))
      .map({ (state, tree) -> NodeID<BufferLiteralExpr> in
        let id = try state.ast.insert(wellFormed: BufferLiteralExpr(elements: tree.0.1 ?? []))
        state.ast.ranges[id] = tree.0.0.range.upperBounded(by: state.currentIndex)
        return id
      })
  )

  static let bufferComponentList = (
    expr.and(zeroOrMany(take(.comma).and(expr).second))
      .map({ (state, tree) -> [AnyExprID] in [tree.0] + tree.1 })
  )

  static let mapLiteral = (
    take(.lBrack).and(mapComponentList.or(mapComponentEmptyList)).and(take(.rBrack))
      .map({ (state, tree) -> NodeID<MapLiteralExpr> in
        let id = try state.ast.insert(wellFormed: MapLiteralExpr(elements: tree.0.1))
        state.ast.ranges[id] = tree.0.0.range.upperBounded(by: state.currentIndex)
        return id
      })
  )

  static let mapComponentEmptyList = (
    take(.colon)
      .map({ (_, _) -> [MapLiteralExpr.Element] in [] })
  )

  static let mapComponentList = (
    mapComponent.and(zeroOrMany(take(.comma).and(mapComponent).second))
      .map({ (state, tree) -> [MapLiteralExpr.Element] in [tree.0] + tree.1 })
  )

  static let mapComponent = (
    expr.and(take(.colon)).and(expr)
      .map({ (_, tree) -> MapLiteralExpr.Element in
        MapLiteralExpr.Element(key: tree.0.0, value: tree.1)
      })
  )

  static let primaryDeclRef = (
    identifierExpr.and(maybe(staticArgumentList))
      .map({ (state, tree) -> NodeID<NameExpr> in
        let id = try state.ast.insert(wellFormed: NameExpr(name: tree.0, arguments: tree.1 ?? []))
        state.ast.ranges[id] = tree.0.range!.upperBounded(by: state.currentIndex)
        return id
      })
  )

  static let implicitMemberRef = (
    take(.dot).and(primaryDeclRef)
      .map({ (state, tree) -> NodeID<NameExpr> in
        state.ast[tree.1].incorporate(domain: .implicit)
        state.ast.ranges[tree.1] = tree.0.range.upperBounded(
          by: state.ast.ranges[tree.1]!.upperBound)
        return tree.1
      })
  )

  static let lambdaExpr = (
    take(.fun).and(maybe(captureList)).and(functionDeclSignature).and(lambdaBody)
      .map({ (state, tree) -> NodeID<LambdaExpr> in
        let signature = tree.0.1

        let decl = try state.ast.insert(wellFormed: FunctionDecl(
          introducerRange: tree.0.0.0.range,
          receiverEffect: signature.receiverEffect,
          explicitCaptures: tree.0.0.1 ?? [],
          parameters: signature.parameters,
          output: signature.output,
          body: tree.1,
          isInExprContext: true))
        state.ast.ranges[decl] = tree.0.0.0.range.upperBounded(by: state.currentIndex)

        let id = try state.ast.insert(wellFormed: LambdaExpr(decl: decl))
        state.ast.ranges[id] = state.ast.ranges[decl]
        return id
      })
  )

  static let lambdaBody = inContext(.functionBody, apply: TryCatch(
    trying: take(.lBrace).and(expr).and(take(.rBrace))
      .map({ (state, tree) -> FunctionDecl.Body in .expr(tree.0.1) }),
    orCatchingAndApplying: braceStmt
      .map({ (state, id) -> FunctionDecl.Body in .block(id) })
  ))

  static let matchExpr = (
    take(.match).and(expr).and(take(.lBrace)).and(zeroOrMany(matchCase)).and(take(.rBrace))
      .map({ (state, tree) -> NodeID<MatchExpr> in
        let id = try state.ast.insert(wellFormed: MatchExpr(
          subject: tree.0.0.0.1,
          cases: tree.0.1))
        state.ast.ranges[id] = tree.0.0.0.0.range.upperBounded(by: state.currentIndex)
        return id
      })
  )

  static let matchCase = (
    pattern.and(maybe(take(.where).and(expr))).and(matchCaseBody)
      .map({ (state, tree) -> NodeID<MatchCase> in
        let id = try state.ast.insert(wellFormed: MatchCase(
          pattern: tree.0.0,
          condition: tree.0.1?.1,
          body: tree.1))
        state.ast.ranges[id] = state.ast.ranges[tree.0.0]!.upperBounded(
          by: state.currentIndex)
        return id
      })
  )

  static let matchCaseBody = TryCatch(
    trying: take(.lBrace).and(expr).and(take(.rBrace))
      .map({ (state, tree) -> MatchCase.Body in .expr(tree.0.1) }),
    orCatchingAndApplying: braceStmt
      .map({ (state, id) -> MatchCase.Body in .block(id) })
  )

  static let conditionalExpr: Recursive<ParserState, NodeID<CondExpr>> = (
    Recursive(_conditionalExpr.parse(_:))
  )

  private static let _conditionalExpr = (
    take(.if).and(conditionalClause).and(conditionalExprBody).and(maybe(conditionalTail))
      .map({ (state, tree) -> NodeID<CondExpr> in
        let id = try state.ast.insert(wellFormed: CondExpr(
          condition: tree.0.0.1,
          success: tree.0.1,
          failure: tree.1))
        state.ast.ranges[id] = tree.0.0.0.range.upperBounded(by: state.currentIndex)
        return id
      })
  )

  static let conditionalClause = (
    conditionalClauseItem.and(zeroOrMany(take(.comma).and(conditionalClauseItem).second))
      .map({ (_, tree) -> [ConditionItem] in [tree.0] + tree.1 })
  )

  static let conditionalClauseItem = Choose(
    bindingPattern.and(take(.assign)).and(expr)
      .map({ (state, tree) -> ConditionItem in
        let id = try state.ast.insert(wellFormed: BindingDecl(
          pattern: tree.0.0,
          initializer: tree.1))
        state.ast.ranges[id] = state.ast.ranges[tree.0.0]!.upperBounded(
          by: state.currentIndex)
        return .decl(id)
      }),
    or: expr
      .map({ (_, id) -> ConditionItem in .expr(id) })
  )

  static let conditionalExprBody = TryCatch(
    trying: take(.lBrace).and(expr).and(take(.rBrace))
      .map({ (state, tree) -> CondExpr.Body in .expr(tree.0.1) }),
    orCatchingAndApplying: braceStmt
      .map({ (state, id) -> CondExpr.Body in .block(id) })
  )

  static let conditionalTail = (
    take(.else).and(TryCatch(
      trying: conditionalExpr
        .map({ (_, id) -> CondExpr.Body in .expr(AnyExprID(id)) }),
      orCatchingAndApplying: conditionalExprBody
        .map({ (_, body) -> CondExpr.Body in body })))
    .map({ (_, tree) -> CondExpr.Body in tree.1 })
  )

  static let inoutExpr = (
    take(.ampersand).and(withoutLeadingWhitespace(expr))
      .map({ (state, tree) -> NodeID<InoutExpr> in
        let id = try state.ast.insert(wellFormed: InoutExpr(
          operatorRange: tree.0.range,
          subject: tree.1))
        state.ast.ranges[id] = tree.0.range.upperBounded(by: state.currentIndex)
        return id
      })
  )

  static let tupleExpr = (
    take(.lParen).and(maybe(tupleExprElementList)).and(take(.rParen))
      .map({ (state, tree) -> NodeID<TupleExpr> in
        let id = try state.ast.insert(wellFormed: TupleExpr(elements: tree.0.1 ?? []))
        state.ast.ranges[id] = tree.0.0.range.upperBounded(by: state.currentIndex)
        return id
      })
  )

  static let tupleExprElementList = (
    tupleExprElement.and(zeroOrMany(take(.comma).and(tupleExprElement).second))
      .map({ (_, tree) -> [TupleExpr.Element] in [tree.0] + tree.1 })
  )

  static let tupleExprElement = (
    Apply<ParserState, TupleExpr.Element>({ (state) in
      let backup = state.backup()

      // Parse a labeled element.
      if let label = state.take(if: { $0.isLabel }) {
        if state.take(.colon) != nil {
          if let value = try expr.parse(&state) {
            return TupleExpr.Element(
              label: SourceRepresentable(token: label, in: state.lexer.source),
              value: value)
          }
        }
      }

      // Backtrack and parse an unlabeled element.
      state.restore(from: backup)
      if let value = try expr.parse(&state) {
        return TupleExpr.Element(value: value)
      }

      return nil
    })
  )

  static let nilExpr = (
    take(.nil)
      .map({ (state, token) -> NodeID<NilExpr> in
        let id = try state.ast.insert(wellFormed: NilExpr())
        state.ast.ranges[id] = token.range
        return id
      })
  )

  // MARK: Patterns

  private static func anyPattern<Base: Combinator>(
    _ base: Base
  ) -> AnyCombinator<ParserState, AnyPatternID>
  where Base.Context == ParserState, Base.Element: PatternID
  {
    AnyCombinator(parse: { (state) in
      try base.parse(&state).map(AnyPatternID.init(_:))
    })
  }

  static let pattern: Recursive<ParserState, AnyPatternID> = (
    Recursive(_pattern.parse(_:))
  )

  private static let _pattern = (
    oneOf([
      anyPattern(bindingPattern),
      anyPattern(exprPattern),
      anyPattern(tuplePattern),
      anyPattern(wildcardPattern),
    ])
  )

  static let bindingPattern = (
    bindingIntroducer
      .and(inContext(.bindingPattern, apply: oneOf([
        anyPattern(namePattern),
        anyPattern(tuplePattern),
        anyPattern(wildcardPattern),
      ])))
      .and(maybe(take(.colon).and(typeExpr)))
      .map({ (state, tree) -> NodeID<BindingPattern> in
        let id = try state.ast.insert(wellFormed: BindingPattern(
          introducer: tree.0.0,
          subpattern: tree.0.1,
          annotation: tree.1?.1))
        state.ast.ranges[id] = tree.0.0.range!.upperBounded(by: state.currentIndex)
        return id
      })
  )

  static let bindingIntroducer = (
    Apply<ParserState, SourceRepresentable<BindingPattern.Introducer>>({ (state) in
      guard let head = state.peek() else { return nil }

      let introducer: BindingPattern.Introducer
      switch head.kind {
      case .let:
        _ = state.take()
        introducer = .let

      case .var:
        _ = state.take()
        introducer = .var

      case .inout:
        _ = state.take()
        introducer = .inout

      case .sink:
        _ = state.take()
        guard state.take(.let) != nil else {
          throw DiagnosedError(expected("'let'", at: state.currentLocation))
        }
        introducer = .sinklet

      default:
        return nil
      }

      return SourceRepresentable(
        value: introducer,
        range: head.range.upperBounded(by: state.currentIndex))
    })
  )

  static let exprPattern = (
    Apply<ParserState, AnyPatternID>({ (state) -> AnyPatternID? in
      // Attempt to parse tuples as patterns as deeply as possible.
      if let patternID = try tuplePattern.parse(&state) {
        return AnyPatternID(patternID)
      }

      // Attempt to parse a name pattern if we're in the context of a binding pattern.
      if state.contexts.last == .bindingPattern {
        if let patternID = try namePattern.parse(&state) {
          return AnyPatternID(patternID)
        }
      }

      // Default to an expression.
      guard let exprID = try expr.parse(&state) else { return nil }
      let id = try state.ast.insert(wellFormed: ExprPattern(expr: exprID))
      state.ast.ranges[id] = state.ast.ranges[exprID]
      return AnyPatternID(id)
    })
  )

  static let namePattern = (
    take(.name)
      .map({ (state, token) -> NodeID<NamePattern> in
        let declID = try state.ast.insert(wellFormed: VarDecl(
          identifier: SourceRepresentable(token: token, in: state.lexer.source)))
        state.ast.ranges[declID] = token.range

        let id = try state.ast.insert(wellFormed: NamePattern(decl: declID))
        state.ast.ranges[id] = token.range
        return id
      })
  )

  static let tuplePattern = (
    take(.lParen).and(maybe(tuplePatternElementList)).and(take(.rParen))
      .map({ (state, tree) -> NodeID<TuplePattern> in
        let id = try state.ast.insert(wellFormed: TuplePattern(elements: tree.0.1 ?? []))
        state.ast.ranges[id] = tree.0.0.range.upperBounded(by: tree.1.range.upperBound)
        return id
      })
  )

  static let tuplePatternElementList = (
    tuplePatternElement.and(zeroOrMany(take(.comma).and(tuplePatternElement).second))
      .map({ (_, tree) -> [TuplePattern.Element] in [tree.0] + tree.1 })
  )

  static let tuplePatternElement = (
    Apply<ParserState, TuplePattern.Element>({ (state) in
      let backup = state.backup()

      // Parse a labeled element.
      if let label = state.take(if: { $0.isLabel }) {
        if state.take(.colon) != nil {
          if let value = try pattern.parse(&state) {
            return TuplePattern.Element(
              label: SourceRepresentable(token: label, in: state.lexer.source),
              pattern: value)
          }
        }
      }

      // Backtrack and parse an unlabeled element.
      state.restore(from: backup)
      if let value = try pattern.parse(&state) {
        return TuplePattern.Element(pattern: value)
      }

      return nil
    })
  )

  static let wildcardPattern = (
    take(.under)
      .map({ (state, token) -> NodeID<WildcardPattern> in
        let id = try state.ast.insert(wellFormed: WildcardPattern())
        state.ast.ranges[id] = token.range
        return id
      })
  )

  // MARK: Statements

  private static func anyStmt<Base: Combinator>(
    _ base: Base
  ) -> AnyCombinator<ParserState, AnyStmtID>
  where Base.Context == ParserState, Base.Element: StmtID
  {
    AnyCombinator(parse: { (state) in
      try base.parse(&state).map(AnyStmtID.init(_:))
    })
  }

  static let stmt: Recursive<ParserState, AnyStmtID> = (
    Recursive(_stmt.parse(_:))
  )

  static let _stmt = (
    oneOf([
      anyStmt(braceStmt),
      anyStmt(discardStmt),
      anyStmt(doWhileStmt),
      anyStmt(whileStmt),
      anyStmt(forStmt),
      anyStmt(returnStmt),
      anyStmt(yieldStmt),
      anyStmt(breakStmt),
      anyStmt(continueStmt),
      anyStmt(bindingStmt),
      anyStmt(declStmt),
      anyStmt(exprStmt),
    ])
  )

  static let braceStmt = (
    take(.lBrace)
      .and(zeroOrMany(take(.semi)))
      .and(zeroOrMany(stmt.and(zeroOrMany(take(.semi))).first))
      .and(take(.rBrace))
      .map({ (state, tree) -> NodeID<BraceStmt> in
        let id = try state.ast.insert(wellFormed: BraceStmt(stmts: tree.0.1))
        state.ast.ranges[id] = tree.0.0.0.range.upperBounded(by: state.currentIndex)
        return id
      })
  )

  static let discardStmt = (
    take(.under).and(take(.assign)).and(expr)
      .map({ (state, tree) -> NodeID<DiscardStmt> in
        let id = try state.ast.insert(wellFormed: DiscardStmt(expr: tree.1))
        state.ast.ranges[id] = tree.0.0.range.upperBounded(by: state.currentIndex)
        return id
      })
  )

  static let doWhileStmt = (
    take(.do).and(loopBody).and(take(.while)).and(expr)
      .map({ (state, tree) -> NodeID<DoWhileStmt> in
        let id = try state.ast.insert(wellFormed: DoWhileStmt(body: tree.0.0.1, condition: tree.1))
        state.ast.ranges[id] = tree.0.0.0.range.upperBounded(by: state.currentIndex)
        return id
      })
  )

  static let whileStmt = (
    take(.while).and(conditionalClause).and(loopBody)
      .map({ (state, tree) -> NodeID<WhileStmt> in
        let id = try state.ast.insert(wellFormed: WhileStmt(condition: tree.0.1, body: tree.1))
        state.ast.ranges[id] = tree.0.0.range.upperBounded(by: state.currentIndex)
        return id
      })
  )

  static let forStmt = (
    take(.for).and(bindingPattern).and(forRange).and(maybe(forFilter)).and(loopBody)
      .map({ (state, tree) -> NodeID<ForStmt> in
        let decl = try state.ast.insert(wellFormed: BindingDecl(
          pattern: tree.0.0.0.1,
          initializer: nil))
        state.ast.ranges[decl] = state.ast.ranges[tree.0.0.0.1]

        let id = try state.ast.insert(wellFormed: ForStmt(
          binding: decl,
          domain: tree.0.0.1,
          filter: tree.0.1,
          body: tree.1))
        state.ast.ranges[id] = tree.0.0.0.0.range.upperBounded(by: state.currentIndex)
        return id
      })
  )

  static let forRange = (
    take(.in).and(expr).second
  )

  static let forFilter = (
    take(.where).and(expr).second
  )

  static let loopBody = inContext(.loopBody, apply: braceStmt)

  static let returnStmt = (
    take(.return).and(maybe(onSameLine(expr)))
      .map({ (state, tree) -> NodeID<ReturnStmt> in
        let id = try state.ast.insert(wellFormed: ReturnStmt(value: tree.1))
        state.ast.ranges[id] = tree.0.range.upperBounded(by: state.currentIndex)
        return id
      })
  )

  static let yieldStmt = (
    take(.yield).and(onSameLine(expr))
      .map({ (state, tree) -> NodeID<YieldStmt> in
        let id = try state.ast.insert(wellFormed: YieldStmt(value: tree.1))
        state.ast.ranges[id] = tree.0.range.upperBounded(by: state.currentIndex)
        return id
      })
  )

  static let breakStmt = (
    take(.break)
      .map({ (state, token) -> NodeID<BreakStmt> in
        let id = try state.ast.insert(wellFormed: BreakStmt())
        state.ast.ranges[id] = token.range
        return id
      })
  )

  static let continueStmt = (
    take(.break)
      .map({ (state, token) -> NodeID<ContinueStmt> in
        let id = try state.ast.insert(wellFormed: ContinueStmt())
        state.ast.ranges[id] = token.range
        return id
      })
  )

  static let bindingStmt = (
    Apply<ParserState, AnyStmtID>({ (state) -> AnyStmtID? in
      let backup = state.backup()
      do {
        if let element = try conditionalBindingStmt.parse(&state) { return AnyStmtID(element) }
      } catch {}
      state.restore(from: backup)

      if let decl = try bindingDecl.parse(&state) {
        let id = try state.ast.insert(wellFormed: DeclStmt(decl: AnyDeclID(decl)))
        state.ast.ranges[id] = state.ast.ranges[decl]
        return AnyStmtID(id)
      } else {
        return nil
      }
    })
  )

  static let conditionalBindingStmt = (
    bindingDecl.and(take(.else)).and(conditionalBindingFallback)
      .map({ (state, tree) -> NodeID<CondBindingStmt> in
        let bindingRange = state.ast.ranges[tree.0.0]!

        if state.ast[tree.0.0].initializer == nil {
          throw DiagnosedError(.error(
            "conditional binding requires an initializer",
            range: bindingRange.upperBounded(by: bindingRange.lowerBound)))
        }

        let id = try state.ast.insert(wellFormed: CondBindingStmt(
          binding: tree.0.0,
          fallback: tree.1))
        state.ast.ranges[id] = bindingRange.upperBounded(by: state.currentIndex)
        return id
      })
  )

  static let conditionalBindingFallback = (
    conditionalBindingFallbackStmt.or(conditionalBindingFallbackExpr)
  )

  static let conditionalBindingFallbackExpr = (
    expr.map({ (_, id) -> CondBindingStmt.Fallback in .expr(id) })
  )

  static let conditionalBindingFallbackStmt = (
    oneOf([
      anyStmt(breakStmt),
      anyStmt(continueStmt),
      anyStmt(returnStmt),
      anyStmt(braceStmt),
    ])
    .map({ (_, id) -> CondBindingStmt.Fallback in .exit(id) })
  )

  static let declStmt = (
    Apply(parseDecl)
      .map({ (state, decl) -> NodeID<DeclStmt> in
        let id = try state.ast.insert(wellFormed: DeclStmt(decl: decl))
        state.ast.ranges[id] = state.ast.ranges[decl]
        return id
      })
  )

  static let exprStmt = (
    expr
      .map({ (state, expr) -> NodeID<ExprStmt> in
        let id = try state.ast.insert(wellFormed: ExprStmt(expr: expr))
        state.ast.ranges[id] = state.ast.ranges[expr]
        return id
      })
  )

  // MARK: Type expressions

  private static func anyTypeExpr<Base: Combinator>(
    _ base: Base
  ) -> AnyCombinator<ParserState, AnyTypeExprID>
  where Base.Context == ParserState, Base.Element: TypeExprID
  {
    AnyCombinator(parse: { (state) in
      try base.parse(&state).map(AnyTypeExprID.init(_:))
    })
  }

  static let typeExpr: Recursive<ParserState, AnyTypeExprID> = (
    Recursive(unionTypeExpr.parse(_:))
  )

  // static let storedProjectionTypeExpr = ?

  static let unionTypeExpr = (
    modifiedTypeExpr.and(zeroOrMany(take(.pipe).and(modifiedTypeExpr).second))
      .map({ (state, tree) -> AnyTypeExprID in
        if tree.1.isEmpty {
          return tree.0
        } else {
          let elements = [tree.0] + tree.1
          let id = try state.ast.insert(wellFormed: UnionTypeExpr(elements: elements))
          state.ast.ranges[id] = state.ast.ranges[tree.0]!.upperBounded(
            by: state.currentIndex)
          return AnyTypeExprID(id)
        }
      })
  )

  static let modifiedTypeExpr = (
    Apply<ParserState, AnyTypeExprID>({ (state) -> AnyTypeExprID? in
      guard let head = state.peek() else { return nil }

      switch head.kind {
      case .async:
        // async-type-expr
        _ = state.take()
        guard let operand = try typeExpr.parse(&state) else {
          throw DiagnosedError(expected("type expression", at: state.currentLocation))
        }

        let id = try state.ast.insert(wellFormed: AsyncTypeExpr(operand: operand))
        state.ast.ranges[id] = head.range.upperBounded(by: state.currentIndex)
        return AnyTypeExprID(id)

      case .indirect:
        // indirect-type-expr
        _ = state.take()
        guard let operand = try typeExpr.parse(&state) else {
          throw DiagnosedError(expected("type expression", at: state.currentLocation))
        }

        let id = try state.ast.insert(wellFormed: IndirectTypeExpr(operand: operand))
        state.ast.ranges[id] = head.range.upperBounded(by: state.currentIndex)
        return AnyTypeExprID(id)

      case .any:
        // existential-type-expr
        _ = state.take()
        guard let traits = try traitComposition.parse(&state) else {
          throw DiagnosedError(expected("trait composition", at: state.currentLocation))
        }
        let clause = try whereClause.parse(&state)

        let id = try state.ast.insert(wellFormed: ExistentialTypeExpr(
          traits: traits,
          whereClause: clause))
        state.ast.ranges[id] = head.range.upperBounded(
          by: clause?.range?.upperBound ?? state.ast.ranges[traits.last!]!.upperBound)
        return AnyTypeExprID(id)

      default:
        return try compoundTypeExpr.parse(&state)
      }
    })
  )

  static let nameTypeExpr = (
    compoundTypeExpr
      .map({ (state, id) -> NodeID<NameTypeExpr> in
        if let converted = NodeID<NameTypeExpr>(id) {
          return converted
        } else {
          throw DiagnosedError(expected("type name", at: state.ast.ranges[id]!.first()))
        }
      })
  )

  static let compoundTypeExpr = (
    Apply<ParserState, AnyTypeExprID>({ (state) -> AnyTypeExprID? in
      guard var head = try primaryTypeExpr.parse(&state) else { return nil }
      let headRange = state.ast.ranges[head]!

      while true {
        if state.take(.dot) != nil {
          guard let member = try primaryTypeDeclRef.parse(&state) else {
            throw DiagnosedError(expected("type member name", at: state.currentLocation))
          }

          state.ast[member].incorporate(domain: head)
          state.ast.ranges[member] = headRange.upperBounded(by: state.currentIndex)
          head = AnyTypeExprID(member)
          continue
        }

        if state.take(.twoColons) != nil {
          guard let lens = try primaryTypeExpr.parse(&state) else {
            throw DiagnosedError(expected("focus", at: state.currentLocation))
          }

          let id = try state.ast.insert(wellFormed: ConformanceLensTypeExpr(
            subject: head,
            lens: lens))
          state.ast.ranges[id] = headRange.upperBounded(by: state.currentIndex)
          head = AnyTypeExprID(id)
          continue
        }

        break
      }

      return head
    })
  )

  static let primaryTypeExpr = (
    oneOf([
      anyTypeExpr(primaryTypeDeclRef),
      anyTypeExpr(tupleTypeExpr),
      anyTypeExpr(lambdaOrParenthesizedTypeExpr),
      anyTypeExpr(wildcardTypeExpr),
    ])
  )

  static let primaryTypeDeclRef = (
    typeIdentifier.and(maybe(staticArgumentList))
      .map({ (state, tree) -> NodeID<NameTypeExpr> in
        let id = try state.ast.insert(wellFormed: NameTypeExpr(
          identifier: tree.0,
          arguments: tree.1 ?? []))
        state.ast.ranges[id] = tree.0.range!.upperBounded(by: state.currentIndex)
        return id
      })
  )

  static let tupleTypeExpr = (
    take(.lBrace).and(maybe(tupleTypeExprElementList)).and(take(.rBrace))
      .map({ (state, tree) -> NodeID<TupleTypeExpr> in
        let id = try state.ast.insert(wellFormed: TupleTypeExpr(elements: tree.0.1 ?? []))
        state.ast.ranges[id] = tree.0.0.range.upperBounded(by: tree.1.range.upperBound)
        return id
      })
  )

  static let tupleTypeExprElementList = (
    tupleTypeExprElement.and(zeroOrMany(take(.comma).and(tupleTypeExprElement).second))
      .map({ (_, tree) -> [TupleTypeExpr.Element] in [tree.0] + tree.1 })
  )

  static let tupleTypeExprElement = (
    Apply<ParserState, TupleTypeExpr.Element>({ (state) in
      let backup = state.backup()

      // Parse a labeled element.
      if let label = state.take(if: { $0.isLabel }) {
        if state.take(.colon) != nil {
          if let type = try typeExpr.parse(&state) {
            return TupleTypeExpr.Element(
              label: SourceRepresentable(token: label, in: state.lexer.source),
              type: type)
          }
        }
      }

      // Backtrack and parse an unlabeled element.
      state.restore(from: backup)
      if let type = try typeExpr.parse(&state) {
        return TupleTypeExpr.Element(type: type)
      }

      return nil
    })
  )

  static let lambdaOrParenthesizedTypeExpr = (
    Apply<ParserState, AnyTypeExprID>({ (state) -> AnyTypeExprID? in
      switch state.peek()?.kind {
      case .lBrack:
        // The expression starts with a left bracket; assume it's a lambda.
        return try lambdaTypeExpr.parse(&state).map(AnyTypeExprID.init(_:))

      case .lParen:
        // The expression starts with a left parenthesis; assume it's a lambda and fall back to
        // a parenthesized expression if that fails.
        let backup = state.backup()
        do {
          return try lambdaTypeExpr.parse(&state).map(AnyTypeExprID.init(_:))
        } catch {
          state.restore(from: backup)
          return try parenthesizedTypeExpr.parse(&state)
        }

      default:
        return nil
      }
    })
  )

  static let parenthesizedTypeExpr = (
    take(.lParen).and(typeExpr).and(take(.rParen))
      .map({ (state, tree) -> AnyTypeExprID in tree.0.1 })
  )

  static let lambdaTypeExpr = Choose(
    typeErasedLambdaTypeExpr,
    or: lambdaEnvironment.and(typeErasedLambdaTypeExpr)
      .map({ (state, tree) in
        state.ast[tree.1].incorporate(environment: tree.0)
        state.ast.ranges[tree.1]!.lowerBound = tree.0.range!.lowerBound
        return tree.1
      })
  )

  static let typeErasedLambdaTypeExpr = (
    take(.lParen).and(maybe(lambdaParameterList)).and(take(.rParen))
      .and(maybe(receiverEffect))
      .and(take(.arrow))
      .and(typeExpr)
      .map({ (state, tree) -> NodeID<LambdaTypeExpr> in
        let id = try state.ast.insert(wellFormed: LambdaTypeExpr(
          receiverEffect: tree.0.0.1,
          parameters: tree.0.0.0.0.1 ?? [],
          output: tree.1))
        state.ast.ranges[id] = tree.0.0.0.0.0.range.upperBounded(by: state.currentIndex)
        return id
      })
  )

  static let lambdaParameterList = (
    lambdaParameter.and(zeroOrMany(take(.comma).and(lambdaParameter).second))
      .map({ (_, tree) -> [LambdaTypeExpr.Parameter] in [tree.0] + tree.1 })
  )

  static let lambdaParameter = (
    Apply<ParserState, LambdaTypeExpr.Parameter>({ (state) in
      let backup = state.backup()

      // Parse a labeled parameter.
      if let label = state.take(if: { $0.isLabel }) {
        if state.take(.colon) != nil {
          if let type = try parameterTypeExpr.parse(&state) {
            return LambdaTypeExpr.Parameter(
              label: SourceRepresentable(token: label, in: state.lexer.source),
              type: type)
          }
        }
      }

      // Backtrack and parse an unlabeled parameter.
      state.restore(from: backup)
      if let type = try parameterTypeExpr.parse(&state) {
        return LambdaTypeExpr.Parameter(type: type)
      }

      return nil
    })
  )

  static let lambdaEnvironment = (
    take(.lBrack).and(maybe(typeExpr)).and(take(.rBrack))
      .map({ (state, tree) -> SourceRepresentable<AnyTypeExprID> in
        let range = tree.0.0.range.upperBounded(by: tree.1.range.upperBound)
        if let expr = tree.0.1 {
          return SourceRepresentable(value: expr, range: range)
        } else {
          let expr = try state.ast.insert(wellFormed: TupleTypeExpr())
          state.ast.ranges[expr] = SourceRange(
            in: state.lexer.source,
            from: tree.0.0.range.upperBound,
            to: tree.1.range.lowerBound)
          return SourceRepresentable(value: AnyTypeExprID(expr), range: range)
        }
      })
  )

  static let wildcardTypeExpr = (
    take(.under)
      .map({ (state, token) -> NodeID<WildcardTypeExpr> in
        let id = try state.ast.insert(wellFormed: WildcardTypeExpr())
        state.ast.ranges[id] = token.range
        return id
      })
  )

  static let receiverEffect = translate([
    .inout: ReceiverEffect.inout,
    .sink : ReceiverEffect.sink,
  ])

  static let parameterTypeExpr = (
    maybe(passingConvention)
      .andCollapsingSoftFailures(typeExpr)
      .map({ (state, tree) -> NodeID<ParameterTypeExpr> in
        let id = try state.ast.insert(wellFormed: ParameterTypeExpr(
          convention: tree.0 ?? SourceRepresentable(value: .let),
          bareType: tree.1))

        state.ast.ranges[id] = (
          tree.0?.range.map({ $0.upperBounded(by: state.currentIndex) })
          ?? state.ast.ranges[tree.1])

        return id
      })
  )

  static let passingConvention = translate([
    .let    : PassingConvention.let,
    .inout  : PassingConvention.inout,
    .set    : PassingConvention.set,
    .sink   : PassingConvention.sink,
    .yielded: PassingConvention.yielded,
  ])

  static let staticArgumentList = (
    take(.lAngle)
      .and(staticArgument.and(zeroOrMany(take(.comma).and(staticArgument).second)))
      .and(take(.rAngle))
      .map({ (_, tree) -> [GenericArgument] in [tree.0.1.0] + tree.0.1.1 })
  )

  static let staticArgument = (
    Apply<ParserState, GenericArgument>({ (state) in
      let backup = state.backup()

      // Parse a labeled value argument.
      if let label = state.take(if: { $0.isLabel }) {
        if state.take(.colon) != nil {
          if let value = try staticUnlabaledArgument.parse(&state) {
            return GenericArgument(
              label: SourceRepresentable(token: label, in: state.lexer.source),
              value: value)
          }
        }
      }

      // Backtrack and parse an unlabeled value argument.
      state.restore(from: backup)
      if let value = try staticUnlabaledArgument.parse(&state) {
        return GenericArgument(value: value)
      }

      return nil
    })
  )

  static let staticUnlabaledArgument = (
    staticValueArgument.or(staticTypeArgument)
  )

  static let staticTypeArgument = (
    maybe(typeAttribute).and(typeExpr)
      .map({ (state, tree) -> GenericArgument.Value in
        .type(tree.1)
      })
  )

  static let staticValueArgument = (
    valueAttribute.and(expr)
      .map({ (state, tree) -> GenericArgument.Value in
        .expr(tree.1)
      })
  )

  static let whereClause = (
    take(.where).and(whereClauseConstraintList)
      .map({ (state, tree) -> SourceRepresentable<WhereClause> in
        SourceRepresentable(
          value: WhereClause(constraints: tree.1),
          range: tree.0.range.upperBounded(by: state.currentIndex))
      })
  )

  static let whereClauseConstraintList = (
    whereClauseConstraint.and(zeroOrMany(take(.comma).and(whereClauseConstraint).second))
      .map({ (state, tree) -> [SourceRepresentable<WhereClause.ConstraintExpr>] in
        [tree.0] + tree.1
      })
  )

  static let whereClauseConstraint = (
    typeConstraint.or(valueConstraint)
  )

  static let typeConstraint = (
    Apply<ParserState, SourceRepresentable<WhereClause.ConstraintExpr>>({ (state) in
      guard let lhs = try nameTypeExpr.parse(&state) else { return nil }

      // equality-constraint
      if state.take(.equal) != nil {
        guard let rhs = try typeExpr.parse(&state) else {
          throw DiagnosedError(expected("type expression", at: state.currentLocation))
        }
        return SourceRepresentable(
          value: .equality(l: lhs, r: rhs),
          range: state.ast.ranges[lhs]!.upperBounded(by: state.currentIndex))
      }

      // conformance-constraint
      if state.take(.colon) != nil {
        guard let traits = try traitComposition.parse(&state) else {
          throw DiagnosedError(expected("trait composition", at: state.currentLocation))
        }
        return SourceRepresentable(
          value: .conformance(l: lhs, traits: traits),
          range: state.ast.ranges[lhs]!.upperBounded(by: state.currentIndex))
      }

      throw DiagnosedError(expected("constraint operator", at: state.currentLocation))
    })
  )

  static let valueConstraint = (
    valueAttribute.and(expr)
      .map({ (state, tree) -> SourceRepresentable<WhereClause.ConstraintExpr> in
        SourceRepresentable(
          value: .value(tree.1),
          range: tree.0.range.upperBounded(by: state.currentIndex))
      })
  )

  static let traitComposition = (
    nameTypeExpr.and(zeroOrMany(take(.ampersand).and(nameTypeExpr).second))
      .map({ (state, tree) -> TraitComposition in [tree.0] + tree.1 })
  )

  // MARK: Identifiers

  static let identifierExpr = (
    entityIdentifier.and(maybe(take(.dot).and(methodIntroducer)))
      .map({ (state, tree) -> SourceRepresentable<Name> in
        if let (_, introducer) = tree.1 {
          return tree.0.introduced(by: introducer)
        } else {
          return tree.0
        }
      })
  )

  static let entityIdentifier = (
    Apply<ParserState, SourceRepresentable<Name>>({ (state) in
      switch state.peek()?.kind {
      case .name, .under:
        // function-entity-identifier
        let head = state.take()!
        var labels: [String?] = []

        if state.currentCharacter == "(" {
          let backup = state.backup()
          _ = state.take()
          var closeParenFound = false
          defer {
            // Backtrack if we didn't find a closing parenthesis or if there are no labels. That
            // will let the argument-list parser pickup after the identifier to either catch a
            // parse error in the former case (no closing parenthesis) or parse an empty argument
            // list in the latter (no labels).
            // Note: `foo()` is *not* a valid name, it's a function call.
            if !closeParenFound || labels.isEmpty { state.restore(from: backup) }
          }

          while !state.hasLeadingWhitespace {
            if state.take(.under) != nil {
              labels.append(nil)
            } else if let label = state.take(if: { $0.isLabel }) {
              labels.append(String(state.lexer.source[label.range]))
            } else {
              break
            }

            if state.takeWithoutSkippingWhitespace(.colon) == nil {
              break
            }

            if let end = state.takeWithoutSkippingWhitespace(.rParen) {
              closeParenFound = true
              break
            }
          }
        }

        return SourceRepresentable(
          value: Name(stem: String(state.lexer.source[head.range]), labels: labels),
          range: head.range)


      case .infix, .prefix, .postfix:
        // operator-entity-identifier
        let head = state.take()!

        if state.hasLeadingWhitespace {
          throw DiagnosedError(expected("operator", at: state.currentLocation))
        }
        guard let oper = state.takeOperator() else {
          throw DiagnosedError(expected("operator", at: state.currentLocation))
        }

        let stem = String(state.lexer.source[oper.range!])
        let range = head.range.upperBounded(by: oper.range!.upperBound)

        switch head.kind {
        case .infix:
          return SourceRepresentable(value: Name(stem: stem, notation: .infix))
        case .prefix:
          return SourceRepresentable(value: Name(stem: stem, notation: .prefix))
        case .postfix:
          return SourceRepresentable(value: Name(stem: stem, notation: .postfix))
        default:
          unreachable()
        }

      default:
        return nil
      }
    })
  )

  static let typeIdentifier = (
    take(.name)
      .map({ (state, token) -> SourceRepresentable<Identifier> in
        SourceRepresentable(value: String(state.lexer.source[token.range]), range: token.range)
      })
  )

  // MARK: Attributes

  static let declAttribute = (
    take(.attribute).and(maybe(attributeArgumentList))
      .map({ (state, tree) -> SourceRepresentable<Attribute> in
        SourceRepresentable(
          value: Attribute(
            name: SourceRepresentable(token: tree.0, in: state.lexer.source),
            arguments: tree.1 ?? []),
          range: tree.0.range.upperBounded(by: state.currentIndex))
      })
  )

  static let attributeArgumentList = (
    take(.lParen)
      .and(attributeArgument).and(zeroOrMany(take(.comma).and(attributeArgument).second))
      .and(take(.rParen))
      .map({ (state, tree) -> [Attribute.Argument] in [tree.0.0.1] + tree.0.1 })
  )

  static let attributeArgument = (
    stringAttributeArgument.or(integerAttributeArgument)
  )

  static let stringAttributeArgument = (
    take(.string)
      .map({ (state, token) -> Attribute.Argument in
        let value = String(state.lexer.source[token.range].dropFirst().dropLast())
        return .string(SourceRepresentable(value: value, range: token.range))
      })
  )

  static let integerAttributeArgument = (
    take(.int)
      .map({ (state, token) -> Attribute.Argument in
        if let value = Int(state.lexer.source[token.range]) {
          return .integer(SourceRepresentable(value: value, range: token.range))
        } else {
          throw DiagnosedError(.error("invalid integer literal", range: token.range))
        }
      })
  )

  static let typeAttribute = attribute("@type")

  static let valueAttribute = attribute("@value")

  // MARK: Helpers

  /// Creates a parse error describing failure to parse `subject` at `location`.
  private static func expected(
    _ subject: String,
    at location: SourceLocation,
    children: [Diagnostic] = []
  ) -> Diagnostic {
    .error("expected \(subject)", range: location ..< location, children: children)
  }

  private static func diagnose(
    _ makeDiagnostic: @escaping (inout ParserState) -> Diagnostic
  ) -> (inout ParserState) -> Error {
    { (s) in DiagnosedError(makeDiagnostic(&s)) }
  }

}

/// The attributes and modifiers preceeding a declaration.
struct DeclPrologue {

  /// Indicates whether the prologue is empty.
  let isEmpty: Bool

  /// The index of the first character in the prologue.
  let startIndex: String.Index

  /// The attributes in the prologue.
  let attributes: [SourceRepresentable<Attribute>]

  /// The access modifiers in the prologue.
  let accessModifiers: Set<SourceRepresentable<AccessModifier>>

  /// The member modifiers in the prologue.
  let memberModifiers: Set<SourceRepresentable<MemberModifier>>

  /// Indicates whether the prologue contains the `static` member modifier.
  var isStatic: Bool {
    memberModifiers.contains(where: { (m) in m.value == .static })
  }

}

/// The parsed name of a function declaration.
struct FunctionDeclName {

  /// The source range of the `fun` introducer.
  let introducerRange: SourceRange

  /// The stem of the declared identifier.
  let stem: SourceRepresentable<String>

  /// The notation of the declared function, if any.
  let notation: SourceRepresentable<OperatorNotation>?

}

/// The parsed head of a function declaration.
struct FunctionDeclHead {

  /// The name of the declaration.
  let name: FunctionDeclName

  /// The generic clause of the declaration, if any.
  let genericClause: SourceRepresentable<GenericClause>?

  /// The capture list of the declaration.
  let captures: [NodeID<BindingDecl>]

}

/// The parsed signature of a function declaration.
struct FunctionDeclSignature {

  /// The parameters of the declaration.
  let parameters: [NodeID<ParameterDecl>]

  /// The receiver effect of the declaration, if any.
  let receiverEffect: SourceRepresentable<ReceiverEffect>?

  /// The return type annotation of the declaration, if any.
  let output: AnyTypeExprID?

}

/// The body of a function or method declaration.
enum FunctionOrMethodDeclBody {

  case function(FunctionDecl.Body)

  case method([NodeID<MethodImplDecl>])

}

/// The parsed head of an initializer declaration.
struct InitDeclHead {

  /// The introducer of the declaration.
  let introducer: SourceRepresentable<InitializerDecl.Introducer>

  /// The generic clause of the declaration, if any.
  let genericClause: SourceRepresentable<GenericClause>?

}

/// The parsed head of a subscript declaration.
struct SubscriptDeclHead {

  /// The introducer of the declaration.
  let introducer: SourceRepresentable<SubscriptDecl.Introducer>

  /// The stem of the declared identifier, if any.
  let stem: SourceRepresentable<String>?

  /// The generic clause of the declaration, if any.
  let genericClause: SourceRepresentable<GenericClause>?

  /// The capture list of the declaration.
  let captures: [NodeID<BindingDecl>]

}

/// The parsed head of a property declaration.
struct PropertyDeclHead {

  /// The introducer of the declaration.
  let introducer: SourceRepresentable<SubscriptDecl.Introducer>

  /// The stem of the declared identifier.
  let stem: SourceRepresentable<String>

}

/// The parsed signature of a subscript declaration.
struct SubscriptDeclSignature {

  /// The parameters of the declaration.
  let parameters: [NodeID<ParameterDecl>]

  /// The return type annotation of the declaration.
  let output: AnyTypeExprID

}

/// A combinator that parses tokens with a specific kind.
struct TakeKind: Combinator {

  typealias Context = ParserState

  typealias Element = Token

  /// The kind of the token to consume.
  let kind: Token.Kind

  func parse(_ state: inout ParserState) throws -> Token? {
    state.take(kind)
  }

}

/// A combinator that parses contextual keywords.
struct ContextualKeyword<T: RawRepresentable>: Combinator where T.RawValue == String {

  typealias Context = ParserState

  typealias Element = SourceRepresentable<T>

  func parse(_ state: inout ParserState) throws -> Element? {
    if let next = state.peek(), next.kind == .name {
      if let value = T(rawValue: String(state.lexer.source[next.range])) {
        _ = state.take()
        return SourceRepresentable(value: value, range: next.range)
      }
    }
    return nil
  }

}

/// A combinator that updates the parsing contexts.
struct WrapInContext<Base: Combinator>: Combinator where Base.Context == ParserState {

  typealias Context = ParserState

  typealias Element = Base.Element

  /// The context in which `base` should be applied.
  let context: ParserState.Context

  /// The underlying combinator.
  public let base: Base

  func parse(_ state: inout ParserState) throws -> Element? {
    state.contexts.append(context)
    defer { state.contexts.removeLast() }
    return try base.parse(&state)
  }

}

/// Creates a combinator that parses tokens with the specified kind.
fileprivate func take(_ kind: Token.Kind) -> TakeKind {
  TakeKind(kind: kind)
}

/// Creates a combinator that parses name tokens with the specified value.
fileprivate func take(nameTokenWithValue value: String) -> Apply<ParserState, Token> {
  Apply({ (state) in state.take(nameTokenWithValue: value) })
}

/// Creates a combinator that parses attribute tokens with the specified name.
fileprivate func attribute(_ name: String) -> Apply<ParserState, Token> {
  Apply({ (state) in state.take(attribute: name) })
}

/// Creates a combinator that translates token kinds to instances of type.
fileprivate func translate<T>(
  _ table: [Token.Kind: T]
) -> Apply<ParserState, SourceRepresentable<T>> {
  Apply({ (state) in
    guard let head = state.peek() else { return nil }
    if let translation = table[head.kind] {
      _ = state.take()
      return SourceRepresentable(value: translation, range: head.range)
    } else {
      return nil
    }
  })
}

/// Creates a combinator that pushes `context` to the parser state before applying, and pops
/// that context afterward.
fileprivate func inContext<Base: Combinator>(
  _ context: ParserState.Context,
  apply base: Base
) -> WrapInContext<Base> {
  WrapInContext(context: context, base: base)
}

/// Creates a combinator that applies `base` only if its input is not preceeded by whitespaces.
fileprivate func withoutLeadingWhitespace<Base: Combinator>(
  _ base: Base
) -> Apply<ParserState, Base.Element>
where Base.Context == ParserState
{
  Apply({ (state) in try state.hasLeadingWhitespace ? nil : base.parse(&state) })
}

/// Creates a combinator that applies `base` only if its input is not preceeded by newlines.
fileprivate func onSameLine<Base: Combinator>(
  _ base: Base
) -> Apply<ParserState, Base.Element>
where Base.Context == ParserState
{
  Apply({ (state) in
    if let t = state.peek() {
      return try state.hasNewline(before: t)
        ? nil
        : base.parse(&state)
    } else {
      // Let `base` handle end of stream.
      return try base.parse(&state)
    }
  })
}

fileprivate extension SourceRepresentable where Part == Identifier {

  init(token: Token, in source: SourceFile) {
    self.init(value: String(source[token.range]), range: token.range)
  }

}

fileprivate extension Diagnostic {

  static func diagnose(expected kind: Token.Kind, at location: SourceLocation) -> Diagnostic {
    .error("expected '\(kind)'", range: location ..< location)
  }

  static func diagnose(infixOperatorRequiresWhitespacesAt range: SourceRange?) -> Diagnostic {
    .error("infix operator requires whitespaces on both sides", range: range)
  }

  static func diagnose(unexpectedToken token: Token) -> Diagnostic {
    .error("unexpected token '\(token.kind)'", range: token.range)
  }

  static func diagnose(unterminatedCommentEndingAt endLocation: SourceLocation) -> Diagnostic {
    .error("unterminated comment", range: endLocation ..< endLocation)
  }

  static func diagnose(unterminatedStringEndingAt endLocation: SourceLocation) -> Diagnostic {
    .error("unterminated string", range: endLocation ..< endLocation)
  }

}<|MERGE_RESOLUTION|>--- conflicted
+++ resolved
@@ -1582,7 +1582,7 @@
         throw DiagnosedError(expected("expression", at: state.currentLocation))
       }
 
-      let `operator` = try state.ast.insert(NameExpr(
+      let `operator` = try state.ast.insert(wellFormed: NameExpr(
         name: SourceRepresentable(
           value: Name(stem: operatorStem.value, notation: .infix))))
       tail.append(SequenceExpr.TailElement(operator: `operator`, operand: operand))
@@ -1591,11 +1591,7 @@
     // Nothing to transform if the tail is empty.
     if tail.isEmpty { return false }
 
-<<<<<<< HEAD
-    let expr = try state.ast.insert(SequenceExpr(head: lhs, tail: tail))
-=======
-    let expr = try state.ast.insert(wellFormed: SequenceExpr.unfolded(head: lhs, tail: tail))
->>>>>>> 35bd07d1
+    let expr = try state.ast.insert(wellFormed: SequenceExpr(head: lhs, tail: tail))
     state.ast.ranges[expr] = state.ast.ranges[lhs]!.upperBounded(by: state.currentIndex)
     lhs = AnyExprID(expr)
     return true

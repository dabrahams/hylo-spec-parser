import Durian
import Utils

/// # Notes:
///
/// Be careful when writing rules that start with an optional symbol that may be recognized at
/// the beginning of the following construct. A naive combinator may not be able to backtrack.
/// For example:
///
///     let p0 = maybe(foo.and(bar)).and(ham)
///     let p1 = foo.and(bar).or(ham)
///
/// Both `p0` and `p1` will fail to recognize inputs recognized by `ham` if `foo` can recognize
/// the same prefix, as the latter will throw a committing failure it applies `bar` rather than
/// backtracking. A correct definition is:
///
///     let p2 = attempt(foo.and(bar)).or(foo)

/// A namespace for the routines of Val's parser.
public enum Parser {

  /// A parse error.
  public struct ParseError: Error {

    let message: String

    let location: SourceLocation

    init(_ message: String, at location: SourceLocation) {
      self.message = message
      self.location = location
    }

  }

  /// Parses the declarations of `input`, inserts them into `ast[module]`.
  ///
  /// - Returns: `(decls, diagnostics)` where `diagnostics` are the diagnostics produced by the
  ///   parser and `decls` is the ID of the set of parsed declarations, or `nil` if the parser
  ///   failed to process `input`.
  public static func parse(
    _ input: SourceFile,
    into module: NodeID<ModuleDecl>,
    in ast: inout AST
  ) -> (decls: NodeID<TopLevelDeclSet>?, diagnostics: [Diagnostic]) {
    var state = ParserState(ast: ast, lexer: Lexer(tokenizing: input))

    let decls: NodeID<TopLevelDeclSet>?
    do {
      // Parse the file.
      if let d = try Self.sourceFile.parse(&state) {
        // Make sure we consumed the entire file.
        if let head = state.peek() {
          throw ParseError("expected EOF", at: head.range.first())
        }

        // Parser succeeded.
        state.ast[module].addSourceFile(d)
        decls = d
      } else {
        decls = nil
      }
    } catch let error {
      if let error = error as? ParseError {
        context.diagnostics.append(
          Diagnostic(
            level: .error, message: error.message, location: error.location,
            window: Diagnostic.Window(range: error.location ..< error.location)))
      } else {
        context.diagnostics.append(Diagnostic(level: .error, message: error.localizedDescription))
      }
<<<<<<< HEAD
      state.diagnostics.append(diagnostic)
=======
>>>>>>> 54c6418a
      decls = nil
    }

    ast = state.ast
    return (decls: decls, diagnostics: state.diagnostics)
  }

  // MARK: Declarations

  private static func anyDecl<Base: Combinator>(
    _ base: Base
  ) -> AnyCombinator<ParserState, AnyDeclID>
  where Base.Context == ParserState, Base.Element: DeclID
  {
    AnyCombinator(parse: { (state) in
      try base.parse(&state).map(AnyDeclID.init(_:))
    })
  }

  static let sourceFile = (
    zeroOrMany(take(.semi))
      .and(zeroOrMany(moduleScopeDecl.and(zeroOrMany(take(.semi))).first))
      .map({ (state, tree) -> NodeID<TopLevelDeclSet> in
        state.ast.insert(TopLevelDeclSet(decls: tree.1))
      })
  )

  static let moduleScopeDecl = (
    decorated(decl: oneOf([
      anyDecl(importDecl),
      anyDecl(namespaceDecl),
      anyDecl(typeAliasDecl),
      anyDecl(productTypeDecl),
      anyDecl(traitDecl),
      anyDecl(extensionDecl),
      anyDecl(conformanceDecl),
      anyDecl(bindingDecl),
      anyDecl(functionDecl),
      anyDecl(subscriptDecl),
      anyDecl(operatorDecl),
    ]))
  )

  static let importDecl = (
    take(.import).and(take(.name))
      .map({ (state, tree) -> NodeID<ImportDecl> in
        let id = state.ast.insert(ImportDecl(
          identifier: SourceRepresentable(token: tree.1, in: state.lexer.source)))
        state.ast.ranges[id] = tree.0.range.upperBounded(by: state.currentIndex)
        return id
      })
  )

  static let namespaceDecl: Recursive<ParserState, NodeID<NamespaceDecl>> = (
    Recursive(_namespaceDecl.parse(_:))
  )

  private static let _namespaceDecl = (
    namespaceHead.and(namespaceBody)
      .map({ (state, tree) -> NodeID<NamespaceDecl> in
        let id = state.ast.insert(NamespaceDecl(
          identifier: SourceRepresentable(token: tree.0.1, in: state.lexer.source),
          members: tree.1))

        state.ast.ranges[id] = tree.0.0.range.upperBounded(by: state.currentIndex)
        return id
      })
  )

  static let namespaceHead = (
    take(.namespace).and(take(.name))
  )

  static let namespaceBody = inContext(.namespaceBody, apply: (
    take(.lBrace)
      .and(zeroOrMany(take(.semi)))
      .and(zeroOrMany(namespaceMember.and(zeroOrMany(take(.semi))).first))
      .and(zeroOrMany(take(.semi))).and(take(.rBrace))
      .map({ (_, tree) -> [AnyDeclID] in tree.0.0.1 })
  ))

  static let namespaceMember = (
    decorated(decl: oneOf([
      anyDecl(namespaceDecl),
      anyDecl(typeAliasDecl),
      anyDecl(productTypeDecl),
      anyDecl(traitDecl),
      anyDecl(extensionDecl),
      anyDecl(conformanceDecl),
      anyDecl(bindingDecl),
      anyDecl(functionDecl),
      anyDecl(subscriptDecl),
    ]))
  )

  static let typeAliasDecl = (
    typeAliasHead.and(typeAliasBody)
      .map({ (state, tree) -> NodeID<TypeAliasDecl> in
        let id = state.ast.insert(TypeAliasDecl(
          identifier: SourceRepresentable(token: tree.0.0.1, in: state.lexer.source),
          genericClause: tree.0.1,
          body: tree.1))
        state.ast.ranges[id] = tree.0.0.0.range.upperBounded(by: state.currentIndex)
        return id
      })
  )

  static let typeAliasHead = (
    take(.typealias).and(take(.name)).and(maybe(genericClause))
  )

  static let typeAliasBody = (
    take(.assign).and(typeExpr)
      .map({ (_, tree) -> TypeAliasDecl.Body in
          .typeExpr(tree.1)
      })
  )

  static let productTypeDecl: Recursive<ParserState, NodeID<ProductTypeDecl>> = (
    Recursive(_productTypeDecl.parse(_:))
  )

  private static let _productTypeDecl = (
    productTypeHead.and(productTypeBody)
      .map({ (state, tree) -> NodeID<ProductTypeDecl> in
        /// Returns the the first memberwise initializer declaration in `members` or synthesizes
        /// an implicit one, appends it into `members`, and returns it.
        func memberwiseInitDecl(_ members: inout [AnyDeclID]) -> NodeID<FunDecl> {
          for member in members where member.kind == .funDecl {
            let m = NodeID<FunDecl>(rawValue: member.rawValue)
            if state.ast[m].introducer.value == .memberwiseInit { return m }
          }

          let receiver = state.ast.insert(ParameterDecl(
            identifier: SourceRepresentable(value: "self")))
          let m = state.ast.insert(FunDecl(
            introducer: SourceRepresentable(value: .memberwiseInit),
            receiver: receiver))
          members.append(AnyDeclID(m))
          return m
        }

        var members = tree.1
        let memberwiseInit = memberwiseInitDecl(&members)
        let id = state.ast.insert(ProductTypeDecl(
          identifier: SourceRepresentable(token: tree.0.0.0.1, in: state.lexer.source),
          genericClause: tree.0.0.1,
          conformances: tree.0.1 ?? [],
          members: members,
          memberwiseInit: memberwiseInit
        ))

        state.ast.ranges[id] = tree.0.0.0.0.range.upperBounded(by: state.currentIndex)
        return id
      })
  )

  static let productTypeHead = (
    take(.type).and(take(.name)).and(maybe(genericClause)).and(maybe(conformanceList))
  )

  static let productTypeBody = inContext(.productBody, apply: (
    take(.lBrace)
      .and(zeroOrMany(take(.semi)))
      .and(zeroOrMany(productTypeMember.and(zeroOrMany(take(.semi))).first))
      .and(zeroOrMany(take(.semi))).and(take(.rBrace))
      .map({ (_, tree) -> [AnyDeclID] in tree.0.0.1 })
  ))

  static let productTypeMember = (
    decorated(decl: oneOf([
      anyDecl(typeAliasOrProductTypeDecl),
      anyDecl(initDecl),
      anyDecl(deinitDecl),
      anyDecl(functionDecl),
      anyDecl(bindingDecl),
      anyDecl(subscriptDecl),
      anyDecl(propertyDecl),
    ]))
  )

  static let typeAliasOrProductTypeDecl = (
    Apply<ParserState, AnyDeclID>({ (state) -> AnyDeclID? in
      let backup = state.backup()
      do {
        if let element = try typeAliasDecl.parse(&state) { return AnyDeclID(element) }
      } catch {}
      state.restore(from: backup)
      return try productTypeDecl.parse(&state).map(AnyDeclID.init(_:))
    })
  )

  static let traitDecl = (
    traitHead.and(traitBody)
      .map({ (state, tree) -> NodeID<TraitDecl> in
        let id = state.ast.insert(TraitDecl(
          identifier: SourceRepresentable(token: tree.0.0.1, in: state.lexer.source),
          refinements: tree.0.1 ?? [],
          members: tree.1))
        state.ast.ranges[id] = tree.0.0.0.range.upperBounded(by: state.currentIndex)
        return id
      })
  )

  static let traitHead = (
    take(.trait).and(take(.name)).and(maybe(conformanceList))
  )

  static let traitBody = inContext(.traitBody, apply: (
    take(.lBrace)
      .and(zeroOrMany(take(.semi)))
      .and(zeroOrMany(traitMember.and(zeroOrMany(take(.semi))).first))
      .and(zeroOrMany(take(.semi))).and(take(.rBrace))
      .map({ (_, tree) -> [AnyDeclID] in tree.0.0.1 })
  ))

  static let traitMember = (
    oneOf([
      anyDecl(associatedTypeDecl),
      anyDecl(associatedValueDecl),
      anyDecl(initDecl),
      anyDecl(functionDecl),
      anyDecl(subscriptDecl),
      anyDecl(propertyDecl),
    ])
  )

  static let associatedTypeDecl = (
    take(.type).and(take(.name))
      .and(maybe(conformanceList))
      .and(maybe(whereClause))
      .and(maybe(take(.assign).and(typeExpr).second))
      .map({ (state, tree) -> NodeID<AssociatedTypeDecl> in
        let id = state.ast.insert(AssociatedTypeDecl(
          identifier: SourceRepresentable(token: tree.0.0.0.1, in: state.lexer.source),
          conformances: tree.0.0.1 ?? [],
          whereClause: tree.0.1,
          defaultValue: tree.1))
        state.ast.ranges[id] = tree.0.0.0.0.range.upperBounded(by: state.currentIndex)
        return id
      })
  )

  static let associatedValueDecl = (
    take(nameTokenWithValue: "value").and(take(.name))
      .and(maybe(whereClause))
      .and(maybe(take(.assign).and(expr).second))
      .map({ (state, tree) -> NodeID<AssociatedValueDecl> in
        let id = state.ast.insert(AssociatedValueDecl(
          identifier: SourceRepresentable(token: tree.0.0.1, in: state.lexer.source),
          whereClause: tree.0.1,
          defaultValue: tree.1))
        state.ast.ranges[id] = tree.0.0.0.range.upperBounded(by: state.currentIndex)
        return id
      })
  )

  static let conformanceDecl = (
    conformancHead.and(conformanceBody)
      .map({ (state, tree) -> NodeID<ConformanceDecl> in
        let id = state.ast.insert(ConformanceDecl(
          subject: tree.0.0.0.1,
          conformances: tree.0.0.1,
          whereClause: tree.0.1,
          members: tree.1))
        state.ast.ranges[id] = tree.0.0.0.0.range.upperBounded(by: state.currentIndex)
        return id
      })
  )

  static let conformancHead = (
    take(.conformance).and(typeExpr).and(conformanceList).and(maybe(whereClause))
  )

  static let conformanceBody = extensionBody

  static let extensionDecl = (
    extensionHead.and(extensionBody)
      .map({ (state, tree) -> NodeID<ExtensionDecl> in
        let id = state.ast.insert(ExtensionDecl(
          subject: tree.0.0.1,
          whereClause: tree.0.1,
          members: tree.1))
        state.ast.ranges[id] = tree.0.0.0.range.upperBounded(by: state.currentIndex)
        return id
      })
  )

  static let extensionHead = (
    take(.extension).and(typeExpr).and(maybe(whereClause))
  )

  static let extensionBody = inContext(.extensionBody, apply: (
    take(.lBrace)
      .and(zeroOrMany(take(.semi)))
      .and(zeroOrMany(extensionMember.and(zeroOrMany(take(.semi))).first))
      .and(zeroOrMany(take(.semi))).and(take(.rBrace))
      .map({ (_, tree) -> [AnyDeclID] in tree.0.0.1 })
  ))

  static let extensionMember = (
    decorated(decl: oneOf([
      anyDecl(typeAliasOrProductTypeDecl),
      anyDecl(initDecl),
      anyDecl(functionDecl),
      anyDecl(subscriptDecl),
      anyDecl(propertyDecl),
    ]))
  )

  static let bindingDecl = (
    bindingPattern.and(maybe(take(.assign).and(expr)))
      .map({ (state, tree) -> NodeID<BindingDecl> in
        let id = state.ast.insert(BindingDecl(pattern: tree.0, initializer: tree.1?.1))
        state.ast.ranges[id] = state.ast.ranges[tree.0]!.upperBounded(by: state.currentIndex)
        return id
      })
  )

  static let deinitDecl = (
    take(.deinit).and(deinitBody)
      .map({ (state, tree) -> NodeID<FunDecl> in
        let receiver = state.ast.insert(ParameterDecl(
          identifier: SourceRepresentable(value: "self")))
        let id = state.ast.insert(FunDecl(
          introducer: SourceRepresentable(value: .deinit, range: tree.0.range),
          receiver: receiver,
          body: .block(tree.1)))
        state.ast.ranges[id] = tree.0.range.upperBounded(by: state.currentIndex)
        return id
      })
  )

  static let deinitBody = inContext(.functionBody, apply: braceStmt)

  static let initDecl = Choose(
    memberwiseInitDecl,
    or: initHead
      .and(take(.lParen).and(maybe(parameterList)).and(take(.rParen)))
      .and(initBody)
      .map({ (state, tree) -> NodeID<FunDecl> in
        let (head, signature, body) = (tree.0.0, tree.0.1, tree.1)

        let receiver = state.ast.insert(ParameterDecl(
          identifier: SourceRepresentable(value: "self")))
        let id = state.ast.insert(FunDecl(
          introducer: SourceRepresentable(value: .`init`, range: head.0.range),
          genericClause: head.1,
          parameters: signature.0.1 ?? [],
          receiver: receiver,
          body: .block(body)))

        state.ast.ranges[id] = head.0.range.upperBounded(by: state.currentIndex)
        return id
      })
  )

  static let initHead = (
    take(.`init`).and(maybe(genericClause))
  )

  static let initBody = inContext(.functionBody, apply: braceStmt)

  static let functionDecl = (
    functionHead.and(functionSignature).and(maybe(functionBody))
      .map({ (state, tree) -> NodeID<FunDecl> in
        let (head, signature, body) = (tree.0.0, tree.0.1, tree.1)
        let identifier: FunctionDeclIdentifier = head.0.0

        let receiver: NodeID<ParameterDecl>?
        if case .bundle = body {
          receiver = nil
        } else if !state.isParsingTypeBody {
          receiver = nil
        } else {
          receiver = state.ast.insert(ParameterDecl(
            identifier: SourceRepresentable(value: "self")))
        }

        let id = state.ast.insert(FunDecl(
          introducer: identifier.introducer,
          receiverEffect: signature.receiverEffect,
          notation: identifier.notation,
          identifier: identifier.stem,
          genericClause: head.0.1,
          captures: head.1 ?? [],
          parameters: signature.parameters,
          receiver: receiver,
          output: signature.output,
          body: body))

        let startRange = identifier.notation?.range ?? identifier.introducer.range!
        state.ast.ranges[id] = startRange.upperBounded(by: state.currentIndex)
        return id
      })
  )

  static let memberwiseInitDecl = (
    take(nameTokenWithValue: "memberwise").and(take(.`init`))
      .map({ (state, tree) -> NodeID<FunDecl> in
        let receiver = state.ast.insert(ParameterDecl(
          identifier: SourceRepresentable(value: "self")))
        let id = state.ast.insert(FunDecl(
          introducer: SourceRepresentable(value: .memberwiseInit, range: tree.0.range),
          receiver: receiver))
        state.ast.ranges[id] = tree.0.range.upperBounded(by: state.currentIndex)
        return id
      })
  )

  static let functionHead = (
    functionDeclIdentifier.and(maybe(genericClause)).and(maybe(captureList))
  )

  typealias FunctionSignature = (
    parameters: [NodeID<ParameterDecl>],
    receiverEffect: SourceRepresentable<ReceiverEffect>?,
    output: AnyTypeExprID?
  )

  static let functionSignature = (
    take(.lParen).and(maybe(parameterList)).and(take(.rParen))
      .and(maybe(receiverEffect))
      .and(maybe(take(.arrow).and(typeExpr)))
      .map({ (state, tree) -> FunctionSignature in
        (parameters: tree.0.0.0.1 ?? [], receiverEffect: tree.0.1, output: tree.1?.1)
      })
  )

  typealias FunctionDeclIdentifier = (
    introducer: SourceRepresentable<FunDecl.Introducer>,
    stem: SourceRepresentable<String>?,
    notation: SourceRepresentable<OperatorNotation>?
  )

  static let functionDeclIdentifier = (
    namedFunctionDeclIdentifier.or(operatorFunctionDeclIdentifier)
  )

  static let namedFunctionDeclIdentifier = (
    take(.fun).and(take(.name))
      .map({ (state, tree) -> FunctionDeclIdentifier in
        (
          introducer: SourceRepresentable(value: .`fun`, range: tree.0.range),
          stem: SourceRepresentable(token: tree.1, in: state.lexer.source),
          notation: nil
        )
      })
  )

  static let operatorFunctionDeclIdentifier = (
    operatorNotation.and(take(.fun)).and(operator_)
      .map({ (state, tree) -> FunctionDeclIdentifier in
        (
          introducer: SourceRepresentable(value: .`fun`, range: tree.0.1.range),
          stem: tree.1,
          notation: tree.0.0
        )
      })
  )

  static let functionBody = inContext(.functionBody, apply: TryCatch(
    trying: methodBundleBody
      .map({ (state, impls) -> FunDecl.Body in .bundle(impls) }),
    orCatchingAndApplying: TryCatch(
      trying: take(.lBrace).and(expr).and(take(.rBrace))
        .map({ (state, tree) -> FunDecl.Body in .expr(tree.0.1) }),
      orCatchingAndApplying: braceStmt
        .map({ (state, id) -> FunDecl.Body in .block(id) })
    )
  ))

  static let methodBundleBody = (
    take(.lBrace).and(methodImpl+).and(take(.rBrace))
      .map({ (state, tree) -> [NodeID<MethodImplDecl>] in
        var introducers: Set<ImplIntroducer> = []
        for implID in tree.0.1 {
          let introducer = state.ast[implID].introducer
          if !introducers.insert(introducer.value).inserted {
            state.diagnostics.append(.duplicateMethodIntroducer(at: introducer.range))
          }
        }

        return tree.0.1
      })
  )

  static let methodImpl = (
    methodIntroducer.and(maybe(methodImplBody))
      .map({ (state, tree) -> NodeID<MethodImplDecl> in
        let receiver = state.ast.insert(ParameterDecl(
          identifier: SourceRepresentable(value: "self")))
        let id = state.ast.insert(MethodImplDecl(
          introducer: tree.0,
          receiver: receiver,
          body: tree.1))
        state.ast.ranges[id] = tree.0.range!.upperBounded(by: state.currentIndex)
        return id
      })
  )

  static let methodImplBody = TryCatch(
    trying: take(.lBrace).and(expr).and(take(.rBrace))
      .map({ (state, tree) -> MethodImplDecl.Body in .expr(tree.0.1) }),
    orCatchingAndApplying: braceStmt
      .map({ (state, id) -> MethodImplDecl.Body in .block(id) })
  )

  static let methodIntroducer = translate([
    .let  : ImplIntroducer.let,
    .inout: ImplIntroducer.inout,
    .set  : ImplIntroducer.set,
    .sink : ImplIntroducer.sink,
  ])

  static let propertyDecl = (
    take(.property).and(take(.name))
      .and(maybe(receiverEffect))
      .and(take(.colon).and(typeExpr))
      .and(maybe(subscriptBody))
      .map({ (state, tree) -> NodeID<SubscriptDecl> in
        let identifier = SourceRepresentable(token: tree.0.0.0.1, in: state.lexer.source)
        let id = state.ast.insert(SubscriptDecl(
          introducer: SourceRepresentable(value: .property, range: tree.0.0.0.0.range),
          receiverEffect: tree.0.0.1,
          identifier: identifier,
          output: tree.0.1.1,
          impls: tree.1 ?? []))

        state.ast.ranges[id] = tree.0.0.0.0.range.upperBounded(by: state.currentIndex)
        return id
      })
  )

  static let subscriptDecl = (
    subscriptHead.and(subscriptSignature).and(maybe(subscriptBody))
      .map({ (state, tree) -> NodeID<SubscriptDecl> in
        let (head, signature, body) = (tree.0.0, tree.0.1, tree.1)
        let identifier = head.0.0.1.map({
          SourceRepresentable(token: $0, in: state.lexer.source)
        })

        let id = state.ast.insert(SubscriptDecl(
          introducer: SourceRepresentable(value: .subscript, range: head.0.0.0.range),
          receiverEffect: signature.receiverEffect,
          identifier: identifier,
          genericClause: head.0.1,
          explicitCaptures: head.1 ?? [],
          parameters: signature.parameters,
          output: signature.output,
          impls: body ?? []))

        state.ast.ranges[id] = head.0.0.0.range.upperBounded(by: state.currentIndex)
        return id
      })
  )

  static let subscriptHead = (
    take(.subscript).and(maybe(take(.name))).and(maybe(genericClause)).and(maybe(captureList))
  )

  typealias SubscriptSignature = (
    parameters: [NodeID<ParameterDecl>],
    receiverEffect: SourceRepresentable<ReceiverEffect>?,
    output: AnyTypeExprID
  )

  static let subscriptSignature = (
    take(.lParen).and(maybe(parameterList)).and(take(.rParen))
      .and(maybe(receiverEffect))
      .and(take(.colon).and(typeExpr))
      .map({ (state, tree) -> SubscriptSignature in
        (parameters: tree.0.0.0.1 ?? [], receiverEffect: tree.0.1, output: tree.1.1)
      })
  )

  static let subscriptBody = inContext(.subscriptBody, apply: TryCatch(
    trying: subscriptBundleBody,
    orCatchingAndApplying: TryCatch(
      trying: take(.lBrace).and(expr).and(take(.rBrace))
        .map({ (state, tree) -> [NodeID<SubscriptImplDecl>] in
          let receiver = state.ast.insert(ParameterDecl(
            identifier: SourceRepresentable(value: "self")))
          let id = state.ast.insert(SubscriptImplDecl(
            introducer: SourceRepresentable(value: .let),
            receiver: receiver,
            body: .expr(tree.0.1)))
          return [id]
        }),
      orCatchingAndApplying: braceStmt
        .map({ (state, brace) -> [NodeID<SubscriptImplDecl>] in
          if state.ast[brace].stmts.isEmpty {
            throw ParseError(
              "expected subscript implementation",
              at: state.ast.ranges[brace]!.last()!)
          }
          let receiver = state.ast.insert(ParameterDecl(
            identifier: SourceRepresentable(value: "self")))
          let id = state.ast.insert(SubscriptImplDecl(
            introducer: SourceRepresentable(value: .let),
            receiver: receiver,
            body: .block(brace)))
          return [id]
        })
    )
  ))

  static let subscriptBundleBody = (
    take(.lBrace).and(subscriptImpl+).and(take(.rBrace))
      .map({ (state, tree) -> [NodeID<SubscriptImplDecl>] in
        var introducers: Set<ImplIntroducer> = []
        for implID in tree.0.1 {
          let introducer = state.ast[implID].introducer
          if !introducers.insert(introducer.value).inserted {
            state.diagnostics.append(.duplicateSubscriptIntroducer(at: introducer.range))
          }
        }

        return tree.0.1
      })
  )

  static let subscriptImpl = (
    subscriptIntroducer.and(maybe(subscriptImplBody))
      .map({ (state, tree) -> NodeID<SubscriptImplDecl> in
        let receiver = state.ast.insert(ParameterDecl(
          identifier: SourceRepresentable(value: "self")))
        let id = state.ast.insert(SubscriptImplDecl(
          introducer: tree.0,
          receiver: receiver,
          body: tree.1))
        state.ast.ranges[id] = tree.0.range!.upperBounded(by: state.currentIndex)
        return id
      })
  )

  static let subscriptImplBody = TryCatch(
    trying: take(.lBrace).and(expr).and(take(.rBrace))
      .map({ (state, tree) -> SubscriptImplDecl.Body in .expr(tree.0.1) }),
    orCatchingAndApplying: braceStmt
      .map({ (state, id) -> SubscriptImplDecl.Body in .block(id) })
  )

  static let subscriptIntroducer = translate([
    .let  : ImplIntroducer.let,
    .inout: ImplIntroducer.inout,
    .set  : ImplIntroducer.set,
    .sink : ImplIntroducer.sink,
  ])

  static let parameterList = (
    parameterDecl.and(zeroOrMany(take(.comma).and(parameterDecl).second))
      .map({ (_, tree) -> [NodeID<ParameterDecl>] in [tree.0] + tree.1 })
  )

  static let parameterDecl = (
    parameterInterface
      .and(maybe(take(.colon).and(parameterTypeExpr)))
      .and(maybe(take(.assign).and(expr)))
      .map({ (state, tree) -> NodeID<ParameterDecl> in
        let id = state.ast.insert(ParameterDecl(
          label: tree.0.0.label,
          identifier: tree.0.0.name,
          annotation: tree.0.1?.1,
          defaultValue: tree.1?.1))

        state.ast.ranges[id] = SourceRange(
          in: state.lexer.source,
          from: tree.0.0.label?.range!.lowerBound ?? tree.0.0.name.range!.lowerBound,
          to: state.currentIndex)
        return id
      })
  )

  typealias ParameterInterface = (
    label: SourceRepresentable<Identifier>?,
    name: SourceRepresentable<Identifier>
  )

  static let parameterInterface = (
    Apply<ParserState, ParameterInterface>({ (state) in
      // Parse a label or bail out.
      guard let labelCandidate = state.take(if: { $0.isLabel || $0.kind == .under }) else {
        return nil
      }

      // Assume the first token is a label and attempt to parse a name.
      if let nameCandidate = state.take(.name) {
        if labelCandidate.kind == .under {
          // case `_ name`
          return (
            label: nil,
            name: SourceRepresentable(token: nameCandidate, in: state.lexer.source))
        } else {
          // case `label name`
          return (
            label: SourceRepresentable(token: labelCandidate, in: state.lexer.source),
            name: SourceRepresentable(token: nameCandidate, in: state.lexer.source))
        }
      }

      // Assume the first token is the name.
      if labelCandidate.kind == .name {
        // case `<no-label> name`
        let name = SourceRepresentable(token: labelCandidate, in: state.lexer.source)
        return (label: name, name: name)
      }

      throw ParseError("expected parameter name", at: labelCandidate.range.first())
    })
  )

  static let operatorDecl = (
    take(.operator).and(operatorNotation).and(operator_)
      .and(maybe(take(.colon).and(precedenceGroup)))
      .map({ (state, tree) -> NodeID<OperatorDecl> in
        let id = state.ast.insert(OperatorDecl(
          notation: tree.0.0.1,
          name: tree.0.1,
          precedenceGroup: tree.1?.1))
        state.ast.ranges[id] = tree.0.0.0.range.upperBounded(
          by: tree.1?.1.range?.upperBound ?? tree.0.1.range!.upperBound)
        return id
      })
  )

  static let operator_ = (
    Apply<ParserState, SourceRepresentable<Identifier>>({ (state) in
      state.takeOperator()
    })
  )

  static let operatorNotation = translate([
    .infix  : OperatorNotation.infix,
    .prefix : OperatorNotation.prefix,
    .postfix: OperatorNotation.postfix,
  ])

  static let precedenceGroup = ContextualKeyword<PrecedenceGroup>()

  static let memberModifier = (
    take(.static)
      .map({ (_, token) -> SourceRepresentable<MemberModifier> in
        SourceRepresentable(value: .static, range: token.range)
      })
  )

  static let accessModifier = (
    take(.public)
      .map({ (_, token) -> SourceRepresentable<AccessModifier> in
        SourceRepresentable(value: .public, range: token.range)
      })
  )

  /// Applies `decl` after having parsed its attributes and modifiers, and tries to apply those
  /// to the parsed declaration, producing hard failures only if `decl` did or if at least one
  /// attribute or modifier has been parsed.
  private static func decorated<Decl: Combinator>(decl: Decl) -> Apply<ParserState, AnyDeclID>
  where Decl.Context == ParserState, Decl.Element == AnyDeclID
  {
    Apply({ (state) in
      guard let startIndex = state.peek()?.range.lowerBound else { return nil }

      // Parse attributes and modifiers.
      var attributes: [SourceRepresentable<Attribute>] = []
      while let a = try declAttribute.parse(&state) {
        attributes.append(a)
      }
      let access = try accessModifier.parse(&state)
      let member = try memberModifier.parse(&state)

      // Parse the declaration.
      guard let declID = try decl.parse(&state) else {
        if attributes.isEmpty && (access == nil) && (member == nil) {
          return nil
        } else {
          throw ParseError("expected declaration", at: state.currentLocation)
        }
      }

      switch declID.kind {
      case .bindingDecl:
        let id = NodeID<BindingDecl>(rawValue: declID.rawValue)
        state.ast[id].incorporate(
          attributes: attributes, accessModifier: access, memberModifier: member)

      case .conformanceDecl:
        let id = NodeID<ConformanceDecl>(rawValue: declID.rawValue)
        state.ast[id].incorporate(access)

        if let a = attributes.first {
          state.diagnostics.append(.unexpectedDeclAttribute(at: a.range))
        }
        if let m = member {
          state.diagnostics.append(.unexpectedDeclModifier(at: m.range))
        }

      case .importDecl:
        if let a = attributes.first {
          state.diagnostics.append(.unexpectedDeclAttribute(at: a.range))
        }
        if let a = access {
          state.diagnostics.append(.unexpectedDeclModifier(at: a.range))
        }
        if let m = member {
          state.diagnostics.append(.unexpectedDeclModifier(at: m.range))
        }

      case .extensionDecl:
        let id = NodeID<ExtensionDecl>(rawValue: declID.rawValue)
        state.ast[id].incorporate(access)

        if let a = attributes.first {
          state.diagnostics.append(.unexpectedDeclAttribute(at: a.range))
        }
        if let m = member {
          state.diagnostics.append(.unexpectedDeclModifier(at: m.range))
        }

      case .funDecl:
        let id = NodeID<FunDecl>(rawValue: declID.rawValue)
        state.ast[id].incorporate(
          attributes: attributes, accessModifier: access, memberModifier: member)

      case .operatorDecl:
        if let a = access {
          state.ast[NodeID<OperatorDecl>(rawValue: declID.rawValue)].incorporate(a)
        }

        if let a = attributes.first {
          state.diagnostics.append(.unexpectedDeclAttribute(at: a.range))
        }
        if let m = member {
          state.diagnostics.append(.unexpectedDeclModifier(at: m.range))
        }

      case .namespaceDecl:
        if let a = access {
          state.ast[NodeID<NamespaceDecl>(rawValue: declID.rawValue)].incorporate(a)
        }

        if let a = attributes.first {
          state.diagnostics.append(.unexpectedDeclAttribute(at: a.range))
        }
        if let m = member {
          state.diagnostics.append(.unexpectedDeclModifier(at: m.range))
        }

      case .productTypeDecl:
        if let a = access {
          state.ast[NodeID<ProductTypeDecl>(rawValue: declID.rawValue)].incorporate(a)
        }
        if let a = attributes.first {
          state.diagnostics.append(.unexpectedDeclAttribute(at: a.range))
        }
        if let m = member {
          state.diagnostics.append(.unexpectedDeclModifier(at: m.range))
        }

      case .subscriptDecl:
        let id = NodeID<SubscriptDecl>(rawValue: declID.rawValue)
        state.ast[id].incorporate(
          attributes: attributes, accessModifier: access, memberModifier: member)

      case .traitDecl:
        if let a = access {
          let id = NodeID<TraitDecl>(rawValue: declID.rawValue)
          state.ast[id].incorporate(a)
        }

        if let a = attributes.first {
          state.diagnostics.append(.unexpectedDeclAttribute(at: a.range))
        }
        if let m = member {
          state.diagnostics.append(.unexpectedDeclModifier(at: m.range))
        }

      case .typeAliasDecl:
        if let a = access {
          let id = NodeID<TypeAliasDecl>(rawValue: declID.rawValue)
          state.ast[id].incorporate(a)
        }
        if let a = attributes.first {
          state.diagnostics.append(.unexpectedDeclAttribute(at: a.range))
        }
        if let m = member {
          state.diagnostics.append(.unexpectedDeclModifier(at: m.range))
        }

      default:
        unreachable("unexpected declaration")
      }

      state.ast.ranges[declID]?.lowerBound = startIndex
      return declID
    })
  }

  static let captureList = (
    take(.lBrack)
      .and(bindingDecl.and(zeroOrMany(take(.comma).and(bindingDecl).second)))
      .and(take(.rBrack))
      .map({ (_, tree) -> [NodeID<BindingDecl>] in [tree.0.1.0] + tree.0.1.1 })
  )

  static let genericClause = (
    take(.lAngle).and(genericParameterList).and(maybe(whereClause)).and(take(.rAngle))
      .map({ (state, tree) -> SourceRepresentable<GenericClause> in
        return SourceRepresentable(
          value: GenericClause(parameters: tree.0.0.1, whereClause: tree.0.1),
          range: tree.0.0.0.range.upperBounded(by: state.currentIndex))
      })
  )

  static let genericParameterList = (
    genericParameter.and(zeroOrMany(take(.comma).and(genericParameter).second))
      .map({ (_, tree) -> [GenericParamDeclID] in [tree.0] + tree.1 })
  )

  static let genericParameter = (
    genericValueParameter.or(genericTypeParameter)
  )

  static let genericTypeParameter = (
    maybe(typeAttribute).andCollapsingSoftFailures(take(.name))
      .and(maybe(take(.colon).and(traitComposition)))
      .and(maybe(take(.assign).and(typeExpr)))
      .map({ (state, tree) -> GenericParamDeclID in
        let id = state.ast.insert(GenericTypeParamDecl(
          identifier: SourceRepresentable(token: tree.0.0.1, in: state.lexer.source),
          conformances: tree.0.1?.1 ?? [],
          defaultValue: tree.1?.1))

        state.ast.ranges[id] = SourceRange(
          in: state.lexer.source,
          from: tree.0.0.0?.range.lowerBound ?? tree.0.0.1.range.lowerBound,
          to: state.currentIndex)
        return .type(id)
      })
  )

  static let genericValueParameter = (
    valueAttribute.and(take(.name))
      .and(take(.colon).and(typeExpr))
      .and(maybe(take(.assign).and(expr)))
      .map({ (state, tree) -> GenericParamDeclID in
        let id = state.ast.insert(GenericValueParamDecl(
          identifier: SourceRepresentable(token: tree.0.0.1, in: state.lexer.source),
          annotation: tree.0.1.1,
          defaultValue: tree.1?.1))

        state.ast.ranges[id] = tree.0.0.0.range.upperBounded(by: state.currentIndex)
        return .value(id)
      })
  )

  static let conformanceList = (
    take(.colon).and(nameTypeExpr).and(zeroOrMany(take(.comma).and(nameTypeExpr).second))
      .map({ (state, tree) -> [NodeID<NameTypeExpr>] in [tree.0.1] + tree.1 })
  )

  // MARK: Value expressions

  private static func anyExpr<Base: Combinator>(
    _ base: Base
  ) -> AnyCombinator<ParserState, AnyExprID>
  where Base.Context == ParserState, Base.Element: ExprID
  {
    AnyCombinator(parse: { (state) in
      try base.parse(&state).map(AnyExprID.init(_:))
    })
  }

  static let expr: Recursive<ParserState, AnyExprID> = (
    Recursive(infixExpr.parse(_:))
  )

  static let infixExpr = (
    Apply<ParserState, AnyExprID>({ (state) -> AnyExprID? in
      guard var lhs = try infixExprHead.parse(&state) else { return nil }

      while state.hasLeadingWhitespace {
        // type-casting-tail
        if let infixOperator = state.take(.cast) {
          try appendInfixTail(to: &lhs, forCastOperator: infixOperator, in: &state)
          continue
        }

        // infix-operator-tail (with assign)
        if let infixOperator = state.take(.assign) {
          try appendInfixTail(to: &lhs, forAssignOperator: infixOperator, in: &state)
          continue
        }

        // infix-operator-tail
        if try !appendInfixTail(to: &lhs, in: &state) { break }
      }

      return lhs
    })
  )

  /// Parses a type expression from the stream, then transforms `lhs` into a `CastExpr`, using
  /// `infixOperator` to determine the cast kind.
  private static func appendInfixTail(
    to lhs: inout AnyExprID,
    forCastOperator infixOperator: Token,
    in state: inout ParserState
  ) throws {
    if !state.hasLeadingWhitespace {
      state.diagnostics.append(.infixOperatorRequiresWhitespaces(at: infixOperator.range))
    }

    guard let rhs = try typeExpr.parse(&state) else {
      throw ParseError("expected type expression", at: state.currentLocation)
    }

    let castKind: CastExpr.Kind
    switch state.lexer.source[infixOperator.range] {
    case "as":
      castKind = .up
    case "as!":
      castKind = .down
    case "as!!":
      castKind = .builtinPointerConversion
    default:
      unreachable()
    }

    let expr = state.ast.insert(CastExpr(left: lhs, right: rhs, kind: castKind))
    state.ast.ranges[expr] = state.ast.ranges[lhs]!.upperBounded(by: state.currentIndex)
    lhs = AnyExprID(expr)
  }

  /// Parses a prefix expression from the stream, then transforms `lhs` into an `AssignExpr`.
  private static func appendInfixTail(
    to lhs: inout AnyExprID,
    forAssignOperator infixOperator: Token,
    in state: inout ParserState
  ) throws {
    if !state.hasLeadingWhitespace {
      state.diagnostics.append(.infixOperatorRequiresWhitespaces(at: infixOperator.range))
    }

    guard let rhs = try prefixExpr.parse(&state) else {
      throw ParseError("expected expression", at: state.currentLocation)
    }

    let expr = state.ast.insert(AssignExpr(left: lhs, right: rhs))
    state.ast.ranges[expr] = state.ast.ranges[lhs]!.upperBounded(by: state.currentIndex)
    lhs = AnyExprID(expr)
  }

  /// Parses a sequence of pairs of infix operators and prefix expressions from the stream. If the
  /// sequence isn't empty, transforms `lhs` into a `SequenceExpr` and returns `true`. Otherwise,
  /// returns `false.
  private static func appendInfixTail(
    to lhs: inout AnyExprID,
    in state: inout ParserState
  ) throws -> Bool {
    var tail: SequenceExpr.UnfoldedTail = []

    while true {
      let backup = state.backup()

      // Look for the next operator.
      guard let operatorName = state.takeOperator() else { break }

      // If there isn't any leading whitespace before the next expression but the operator is on a
      // different line, we may be looking at the start of a prefix expression.
      if !state.hasLeadingWhitespace {
        let rangeBefore = state.ast.ranges[lhs]!.upperBound ..< operatorName.range!.lowerBound
        if state.lexer.source.contents[rangeBefore].contains(where: { $0.isNewline }) {
          state.restore(from: backup)
          break
        }

        state.diagnostics.append(.infixOperatorRequiresWhitespaces(at: operatorName.range))
      }

      // Now we can commit to parse an operand.
      guard let operand = try prefixExpr.parse(&state) else {
        throw ParseError("expected type expression", at: state.currentLocation)
      }
      tail.append(SequenceExpr.TailElement(operatorName: operatorName, operand: operand))
    }

    // Nothing to transform if the tail is empty.
    if tail.isEmpty { return false }

    let expr = state.ast.insert(SequenceExpr.unfolded(head: lhs, tail: tail))
    state.ast.ranges[expr] = state.ast.ranges[lhs]!.upperBounded(by: state.currentIndex)
    lhs = AnyExprID(expr)
    return true
  }

  static let infixExprHead = (
    anyExpr(asyncExpr).or(anyExpr(awaitExpr)).or(prefixExpr)
  )

  static let asyncExpr = TryCatch(
    trying: asyncExprInline,
    orCatchingAndApplying: asyncExprBlock
  )

  static let asyncExprBlock = (
    asyncExprHead.and(take(.arrow)).and(typeExpr).and(asyncExprBody)
      .map({ (state, tree) -> NodeID<AsyncExpr> in
        let decl = state.ast.insert(FunDecl(
          introducer: SourceRepresentable(value: .fun, range: tree.0.0.0.0.0.range),
          receiverEffect: tree.0.0.0.1,
          output: tree.0.1,
          body: .block(tree.1),
          isInExprContext: true))
        state.ast.ranges[decl] = tree.0.0.0.0.0.range.upperBounded(by: state.currentIndex)

        let id = state.ast.insert(AsyncExpr(decl: decl))
        state.ast.ranges[id] = state.ast.ranges[decl]
        return id
      })
  )

  static let asyncExprBody = inContext(.functionBody, apply: braceStmt)

  static let asyncExprInline = (
    asyncExprHead.and(expr)
      .map({ (state, tree) -> NodeID<AsyncExpr> in
        let decl = state.ast.insert(FunDecl(
          introducer: SourceRepresentable(value: .fun, range: tree.0.0.0.range),
          receiverEffect: tree.0.1,
          captures: tree.0.0.1 ?? [],
          body: .expr(tree.1),
          isInExprContext: true))
        state.ast.ranges[decl] = tree.0.0.0.range.upperBounded(by: state.currentIndex)

        let id = state.ast.insert(AsyncExpr(decl: decl))
        state.ast.ranges[id] = state.ast.ranges[decl]
        return id
      })
  )

  static let asyncExprHead = (
    take(.async).and(maybe(captureList)).and(maybe(receiverEffect))
  )

  static let awaitExpr = (
    take(.await).and(expr)
      .map({ (state, tree) -> NodeID<AwaitExpr> in
        let id = state.ast.insert(AwaitExpr(operand: tree.1))
        state.ast.ranges[id] = tree.0.range.upperBounded(
          by: state.ast.ranges[tree.1]!.upperBound)
        return id
      })
  )

  static let prefixExpr = Choose(
    postfixExpr,
    or: prefixOperator.and(withoutLeadingWhitespace(postfixExpr))
      .map({ (state, tree) -> AnyExprID in
        let callee = state.ast.insert(NameExpr(
          domain: .expr(tree.1),
          name: SourceRepresentable(
            value: Name(stem: tree.0.value, notation: .prefix),
            range: tree.0.range)))
        state.ast.ranges[callee] = tree.0.range!.upperBounded(
          by: state.ast.ranges[tree.1]!.upperBound)

        let call = state.ast.insert(FunCallExpr(callee: AnyExprID(callee)))
        state.ast.ranges[call] = state.ast.ranges[callee]
        return AnyExprID(call)
      })
  )

  static let prefixOperator = (
    Apply<ParserState, SourceRepresentable<Identifier>>({ (state) in
      if let t = state.peek(), t.isPrefixOperatorHead {
        return state.takeOperator()
      } else {
        return nil
      }
    })
  )

  static let postfixExpr = (
    compoundExpr.and(maybe(withoutLeadingWhitespace(postfixOperator)))
      .map({ (state, tree) -> AnyExprID in
        if let oper = tree.1 {
          let callee = state.ast.insert(NameExpr(
            domain: .expr(tree.0),
            name: SourceRepresentable(
              value: Name(stem: oper.value, notation: .postfix), range: oper.range)))
          state.ast.ranges[callee] = state.ast.ranges[tree.0]!.upperBounded(
            by: oper.range!.upperBound)

          let call = state.ast.insert(FunCallExpr(callee: AnyExprID(callee)))
          state.ast.ranges[call] = state.ast.ranges[callee]
          return AnyExprID(call)
        } else {
          return tree.0
        }
      })
  )

  static let postfixOperator = (
    Apply<ParserState, SourceRepresentable<Identifier>>({ (state) in
      if let t = state.peek(), t.isPostfixOperatorHead {
        return state.takeOperator()
      } else {
        return nil
      }
    })
  )

  static let compoundExpr = (
    Apply<ParserState, AnyExprID>({ (state) -> AnyExprID? in
      var backup = state.backup()
      let base: AnyExprID?

      do {
        // Parse a primary expression first.
        base = try primaryExpr.parse(&state)
      } catch let primaryExprParseError {
        // Parsing a primary expression returned a hard failure.
        swap(&state, &backup)
        do {
          // Parse a static value member.
          base = try staticValueMemberExpr.parse(&state).map(AnyExprID.init(_:))
        } catch {
          // Parsing a static value member failed too; return the first error.
          swap(&state, &backup)
          throw primaryExprParseError
        }
      }

      // Base is `nil` if and only if `primaryExpr` returned a soft error.
      var head: AnyExprID
      if let b = try base ?? staticValueMemberExpr.parse(&state).map(AnyExprID.init(_:)) {
        head = b
      } else {
        return nil
      }
      let headRange = state.ast.ranges[head]!

      while true {
        // value-member-expr
        if state.take(.dot) != nil {
          // labeled-member-expr
          if let member = try primaryDeclRef.parse(&state) {
            state.ast[member].incorporate(domain: .expr(head))
            state.ast.ranges[member] = headRange.upperBounded(by: state.currentIndex)
            head = AnyExprID(member)
            continue
          }

          // indexed-member-expr
          if let index = state.takeMemberIndex() {
            head = AnyExprID(state.ast.insert(TupleMemberExpr(tuple: head, index: index)))
            state.ast.ranges[head] = headRange.upperBounded(by: state.currentIndex)
            continue
          }

          throw ParseError("expected member name", at: state.currentLocation)
        }

        // Exit if there's a new line before the next token.
        guard let next = state.peek(),
              !state.hasNewline(inCharacterStreamUpTo: next.range.lowerBound)
        else { break }

        // function-call-expr
        if state.take(.lParen) != nil {
          let arguments = try argumentList.parse(&state) ?? []
          guard state.take(.rParen) != nil else {
            throw ParseError("expected ')'", at: state.currentLocation)
          }

          head = AnyExprID(state.ast.insert(FunCallExpr(
            callee: head, arguments: arguments)))
          state.ast.ranges[head] = headRange.upperBounded(by: state.currentIndex)
          continue
        }

        // subscript-call-expr
        if state.take(.lBrack) != nil {
          let arguments = try argumentList.parse(&state) ?? []
          guard state.take(.rBrack) != nil else {
            throw ParseError("expected ']'", at: state.currentLocation)
          }

          head = AnyExprID(state.ast.insert(SubscriptCallExpr(
            callee: head, arguments: arguments)))
          state.ast.ranges[head] = headRange.upperBounded(by: state.currentIndex)
          continue
        }

        break
      }

      return head
    })
  )

  static let argumentList = (
    callArgument.and(zeroOrMany(take(.comma).and(callArgument).second))
      .map({ (_, tree) -> [CallArgument] in [tree.0] + tree.1 })
  )

  static let callArgument = (
    Apply<ParserState, CallArgument>({ (state) in
      let backup = state.backup()

      // Parse a labeled arrgument.
      if let label = state.take(if: { $0.isLabel }) {
        if state.take(.colon) != nil {
          if let value = try expr.parse(&state) {
            return CallArgument(
              label: SourceRepresentable(token: label, in: state.lexer.source),
              value: value)
          }
        }
      }

      // Backtrack and parse an unlabeled argument.
      state.restore(from: backup)
      if let value = try expr.parse(&state) {
        return CallArgument(value:value)
      }

      return nil
    })
  )

  static let staticValueMemberExpr = (
    primaryTypeExpr.and(take(.dot)).and(primaryDeclRef)
      .map({ (state, tree) -> NodeID<NameExpr> in
        state.ast[tree.1].incorporate(domain: .type(tree.0.0))
        state.ast.ranges[tree.1] = state.ast.ranges[tree.0.0]!.upperBounded(
          by: state.ast.ranges[tree.1]!.upperBound)
        return tree.1
      })
  )

  static let primaryExpr = (
    oneOf([
      anyExpr(booleanLiteral),
      anyExpr(integerLiteral),
      anyExpr(floatingPointLiteral),
      anyExpr(stringLiteral),
      anyExpr(compoundLiteral),
      anyExpr(primaryDeclRef),
      anyExpr(implicitMemberRef),
      anyExpr(lambdaExpr),
      anyExpr(matchExpr),
      anyExpr(conditionalExpr),
      anyExpr(tupleExpr),
      anyExpr(inoutExpr),
      anyExpr(nilExpr),
    ])
  )

  static let booleanLiteral = (
    take(.bool)
      .map({ (state, token) -> NodeID<BooleanLiteralExpr> in
        let id = state.ast.insert(BooleanLiteralExpr(
          value: state.lexer.source[token.range] == "true"))
        state.ast.ranges[id] = token.range
        return id
      })
  )

  static let integerLiteral = (
    take(.int)
      .map({ (state, token) -> NodeID<IntegerLiteralExpr> in
        let id = state.ast.insert(IntegerLiteralExpr(
          value: state.lexer.source[token.range].filter({ $0 != "_" })))
        state.ast.ranges[id] = token.range
        return id
      })
  )

  static let floatingPointLiteral = (
    take(.float)
      .map({ (state, token) -> NodeID<FloatLiteralExpr> in
        let id = state.ast.insert(FloatLiteralExpr(
          value: state.lexer.source[token.range].filter({ $0 != "_" })))
        state.ast.ranges[id] = token.range
        return id
      })
  )

  static let stringLiteral = (
    take(.string)
      .map({ (state, token) -> NodeID<StringLiteralExpr> in
        let id = state.ast.insert(StringLiteralExpr(
          value: String(state.lexer.source[token.range].dropFirst().dropLast())))
        state.ast.ranges[id] = token.range
        return id
      })
  )

  static let compoundLiteral = TryCatch(
    trying: bufferLiteral
      .map({ (_, id) -> AnyExprID in AnyExprID(id) }),
    orCatchingAndApplying: mapLiteral
      .map({ (_, id) -> AnyExprID in AnyExprID(id) }))

  static let bufferLiteral = (
    take(.lBrack).and(maybe(bufferComponentList)).and(take(.rBrack))
      .map({ (state, tree) -> NodeID<BufferLiteralExpr> in
        let id = state.ast.insert(BufferLiteralExpr(elements: tree.0.1 ?? []))
        state.ast.ranges[id] = tree.0.0.range.upperBounded(by: state.currentIndex)
        return id
      })
  )

  static let bufferComponentList = (
    expr.and(zeroOrMany(take(.comma).and(expr).second))
      .map({ (state, tree) -> [AnyExprID] in [tree.0] + tree.1 })
  )

  static let mapLiteral = (
    take(.lBrack).and(mapComponentList.or(mapComponentEmptyList)).and(take(.rBrack))
      .map({ (state, tree) -> NodeID<MapLiteralExpr> in
        let id = state.ast.insert(MapLiteralExpr(elements: tree.0.1))
        state.ast.ranges[id] = tree.0.0.range.upperBounded(by: state.currentIndex)
        return id
      })
  )

  static let mapComponentEmptyList = (
    take(.colon)
      .map({ (_, _) -> [MapLiteralExpr.Element] in [] })
  )

  static let mapComponentList = (
    mapComponent.and(zeroOrMany(take(.comma).and(mapComponent).second))
      .map({ (state, tree) -> [MapLiteralExpr.Element] in [tree.0] + tree.1 })
  )

  static let mapComponent = (
    expr.and(take(.colon)).and(expr)
      .map({ (_, tree) -> MapLiteralExpr.Element in
        MapLiteralExpr.Element(key: tree.0.0, value: tree.1)
      })
  )

  static let primaryDeclRef = (
    identifierExpr.and(maybe(staticArgumentList))
      .map({ (state, tree) -> NodeID<NameExpr> in
        let id = state.ast.insert(NameExpr(name: tree.0, arguments: tree.1 ?? []))
        state.ast.ranges[id] = tree.0.range!.upperBounded(by: state.currentIndex)
        return id
      })
  )

  static let implicitMemberRef = (
    take(.dot).and(primaryDeclRef)
      .map({ (state, tree) -> NodeID<NameExpr> in
        state.ast[tree.1].incorporate(domain: .implicit)
        state.ast.ranges[tree.1] = tree.0.range.upperBounded(
          by: state.ast.ranges[tree.1]!.upperBound)
        return tree.1
      })
  )

  static let lambdaExpr = (
    take(.fun).and(maybe(captureList)).and(functionSignature).and(lambdaBody)
      .map({ (state, tree) -> NodeID<LambdaExpr> in
        let signature = tree.0.1

        let decl = state.ast.insert(FunDecl(
          introducer: SourceRepresentable(value: .fun, range: tree.0.0.0.range),
          receiverEffect: signature.receiverEffect,
          captures: tree.0.0.1 ?? [],
          parameters: signature.parameters,
          output: signature.output,
          body: tree.1,
          isInExprContext: true))
        state.ast.ranges[decl] = tree.0.0.0.range.upperBounded(by: state.currentIndex)

        let id = state.ast.insert(LambdaExpr(decl: decl))
        state.ast.ranges[id] = state.ast.ranges[decl]
        return id
      })
  )

  static let lambdaBody = inContext(.functionBody, apply: TryCatch(
    trying: take(.lBrace).and(expr).and(take(.rBrace))
      .map({ (state, tree) -> FunDecl.Body in .expr(tree.0.1) }),
    orCatchingAndApplying: braceStmt
      .map({ (state, id) -> FunDecl.Body in .block(id) })
  ))

  static let matchExpr = (
    take(.match).and(expr).and(take(.lBrace)).and(zeroOrMany(matchCase)).and(take(.rBrace))
      .map({ (state, tree) -> NodeID<MatchExpr> in
        let id = state.ast.insert(MatchExpr(subject: tree.0.0.0.1, cases: tree.0.1))
        state.ast.ranges[id] = tree.0.0.0.0.range.upperBounded(by: state.currentIndex)
        return id
      })
  )

  static let matchCase = (
    pattern.and(maybe(take(.where).and(expr))).and(matchCaseBody)
      .map({ (state, tree) -> NodeID<MatchCase> in
        let id = state.ast.insert(MatchCase(
          pattern: tree.0.0, condition: tree.0.1?.1, body: tree.1))
        state.ast.ranges[id] = state.ast.ranges[tree.0.0]!.upperBounded(
          by: state.currentIndex)
        return id
      })
  )

  static let matchCaseBody = TryCatch(
    trying: take(.lBrace).and(expr).and(take(.rBrace))
      .map({ (state, tree) -> MatchCase.Body in .expr(tree.0.1) }),
    orCatchingAndApplying: braceStmt
      .map({ (state, id) -> MatchCase.Body in .block(id) })
  )

  static let conditionalExpr: Recursive<ParserState, NodeID<CondExpr>> = (
    Recursive(_conditionalExpr.parse(_:))
  )

  private static let _conditionalExpr = (
    take(.if).and(conditionalClause).and(conditionalExprBody).and(maybe(conditionalTail))
      .map({ (state, tree) -> NodeID<CondExpr> in
        let id = state.ast.insert(CondExpr(
          condition: tree.0.0.1, success: tree.0.1, failure: tree.1))
        state.ast.ranges[id] = tree.0.0.0.range.upperBounded(by: state.currentIndex)
        return id
      })
  )

  static let conditionalClause = (
    conditionalClauseItem.and(zeroOrMany(take(.comma).and(conditionalClauseItem).second))
      .map({ (_, tree) -> [ConditionItem] in [tree.0] + tree.1 })
  )

  static let conditionalClauseItem = Choose(
    bindingPattern.and(take(.assign)).and(expr)
      .map({ (state, tree) -> ConditionItem in
        let id = state.ast.insert(BindingDecl(pattern: tree.0.0, initializer: tree.1))
        state.ast.ranges[id] = state.ast.ranges[tree.0.0]!.upperBounded(
          by: state.currentIndex)
        return .decl(id)
      }),
    or: expr
      .map({ (_, id) -> ConditionItem in .expr(id) })
  )

  static let conditionalExprBody = TryCatch(
    trying: take(.lBrace).and(expr).and(take(.rBrace))
      .map({ (state, tree) -> CondExpr.Body in .expr(tree.0.1) }),
    orCatchingAndApplying: braceStmt
      .map({ (state, id) -> CondExpr.Body in .block(id) })
  )

  static let conditionalTail = (
    take(.else).and(TryCatch(
      trying: conditionalExpr
        .map({ (_, id) -> CondExpr.Body in .expr(AnyExprID(id)) }),
      orCatchingAndApplying: conditionalExprBody
        .map({ (_, body) -> CondExpr.Body in body })))
    .map({ (_, tree) -> CondExpr.Body in tree.1 })
  )

  static let inoutExpr = (
    take(.ampersand).and(withoutLeadingWhitespace(expr))
      .map({ (state, tree) -> NodeID<InoutExpr> in
        let id = state.ast.insert(InoutExpr(
          operatorRange: tree.0.range, subject: tree.1))
        state.ast.ranges[id] = tree.0.range.upperBounded(by: state.currentIndex)
        return id
      })
  )

  static let tupleExpr = (
    take(.lParen).and(maybe(tupleExprElementList)).and(take(.rParen))
      .map({ (state, tree) -> NodeID<TupleExpr> in
        let id = state.ast.insert(TupleExpr(elements: tree.0.1 ?? []))
        state.ast.ranges[id] = tree.0.0.range.upperBounded(by: state.currentIndex)
        return id
      })
  )

  static let tupleExprElementList = (
    tupleExprElement.and(zeroOrMany(take(.comma).and(tupleExprElement).second))
      .map({ (_, tree) -> [TupleExpr.Element] in [tree.0] + tree.1 })
  )

  static let tupleExprElement = (
    Apply<ParserState, TupleExpr.Element>({ (state) in
      let backup = state.backup()

      // Parse a labeled element.
      if let label = state.take(if: { $0.isLabel }) {
        if state.take(.colon) != nil {
          if let value = try expr.parse(&state) {
            return TupleExpr.Element(
              label: SourceRepresentable(token: label, in: state.lexer.source),
              value: value)
          }
        }
      }

      // Backtrack and parse an unlabeled element.
      state.restore(from: backup)
      if let value = try expr.parse(&state) {
        return TupleExpr.Element(value: value)
      }

      return nil
    })
  )

  static let nilExpr = (
    take(.nil)
      .map({ (state, token) -> NodeID<NilExpr> in
        let id = state.ast.insert(NilExpr())
        state.ast.ranges[id] = token.range
        return id
      })
  )

  // MARK: Patterns

  private static func anyPattern<Base: Combinator>(
    _ base: Base
  ) -> AnyCombinator<ParserState, AnyPatternID>
  where Base.Context == ParserState, Base.Element: PatternID
  {
    AnyCombinator(parse: { (state) in
      try base.parse(&state).map(AnyPatternID.init(_:))
    })
  }

  static let pattern: Recursive<ParserState, AnyPatternID> = (
    Recursive(_pattern.parse(_:))
  )

  private static let _pattern = (
    oneOf([
      anyPattern(bindingPattern),
      anyPattern(exprPattern),
      anyPattern(tuplePattern),
      anyPattern(wildcardPattern),
    ])
  )

  static let bindingPattern = (
    bindingIntroducer
      .and(inContext(.bindingPattern, apply: oneOf([
        anyPattern(namePattern),
        anyPattern(tuplePattern),
        anyPattern(wildcardPattern),
      ])))
      .and(maybe(take(.colon).and(typeExpr)))
      .map({ (state, tree) -> NodeID<BindingPattern> in
        let id = state.ast.insert(BindingPattern(
          introducer: tree.0.0,
          subpattern: tree.0.1,
          annotation: tree.1?.1))
        state.ast.ranges[id] = tree.0.0.range!.upperBounded(by: state.currentIndex)
        return id
      })
  )

  static let bindingIntroducer = (
    Apply<ParserState, SourceRepresentable<BindingPattern.Introducer>>({ (state) in
      guard let head = state.peek() else { return nil }

      let introducer: BindingPattern.Introducer
      switch head.kind {
      case .let:
        _ = state.take()
        introducer = .let

      case .var:
        _ = state.take()
        introducer = .var

      case .inout:
        _ = state.take()
        introducer = .inout

      case .sink:
        _ = state.take()
        guard state.take(.let) != nil else {
          throw ParseError("expected 'let'", at: state.currentLocation)
        }
        introducer = .sinklet

      default:
        return nil
      }

      return SourceRepresentable(
        value: introducer,
        range: head.range.upperBounded(by: state.currentIndex))
    })
  )

  static let exprPattern = (
    Apply<ParserState, AnyPatternID>({ (state) -> AnyPatternID? in
      // Attempt to parse tuples as patterns as deeply as possible.
      if let patternID = try tuplePattern.parse(&state) {
        return AnyPatternID(patternID)
      }

      // Attempt to parse a name pattern if we're in the context of a binding pattern.
      if state.contexts.last == .bindingPattern {
        if let patternID = try namePattern.parse(&state) {
          return AnyPatternID(patternID)
        }
      }

      // Default to an expression.
      guard let exprID = try expr.parse(&state) else { return nil }
      let id = state.ast.insert(ExprPattern(expr: exprID))
      state.ast.ranges[id] = state.ast.ranges[exprID]
      return AnyPatternID(id)
    })
  )

  static let namePattern = (
    take(.name)
      .map({ (state, token) -> NodeID<NamePattern> in
        let declID = state.ast.insert(VarDecl(
          identifier: SourceRepresentable(token: token, in: state.lexer.source)))
        state.ast.ranges[declID] = token.range

        let id = state.ast.insert(NamePattern(decl: declID))
        state.ast.ranges[id] = token.range
        return id
      })
  )

  static let tuplePattern = (
    take(.lParen).and(maybe(tuplePatternElementList)).and(take(.rParen))
      .map({ (state, tree) -> NodeID<TuplePattern> in
        let id = state.ast.insert(TuplePattern(elements: tree.0.1 ?? []))
        state.ast.ranges[id] = tree.0.0.range.upperBounded(by: tree.1.range.upperBound)
        return id
      })
  )

  static let tuplePatternElementList = (
    tuplePatternElement.and(zeroOrMany(take(.comma).and(tuplePatternElement).second))
      .map({ (_, tree) -> [TuplePattern.Element] in [tree.0] + tree.1 })
  )

  static let tuplePatternElement = (
    Apply<ParserState, TuplePattern.Element>({ (state) in
      let backup = state.backup()

      // Parse a labeled element.
      if let label = state.take(if: { $0.isLabel }) {
        if state.take(.colon) != nil {
          if let value = try pattern.parse(&state) {
            return TuplePattern.Element(
              label: SourceRepresentable(token: label, in: state.lexer.source),
              pattern: value)
          }
        }
      }

      // Backtrack and parse an unlabeled element.
      state.restore(from: backup)
      if let value = try pattern.parse(&state) {
        return TuplePattern.Element(pattern: value)
      }

      return nil
    })
  )

  static let wildcardPattern = (
    take(.under)
      .map({ (state, token) -> NodeID<WildcardPattern> in
        let id = state.ast.insert(WildcardPattern())
        state.ast.ranges[id] = token.range
        return id
      })
  )

  // MARK: Statements

  private static func anyStmt<Base: Combinator>(
    _ base: Base
  ) -> AnyCombinator<ParserState, AnyStmtID>
  where Base.Context == ParserState, Base.Element: StmtID
  {
    AnyCombinator(parse: { (state) in
      try base.parse(&state).map(AnyStmtID.init(_:))
    })
  }

  static let stmt: Recursive<ParserState, AnyStmtID> = (
    Recursive(_stmt.parse(_:))
  )

  static let _stmt = (
    oneOf([
      anyStmt(braceStmt),
      anyStmt(discardStmt),
      anyStmt(doWhileStmt),
      anyStmt(whileStmt),
      anyStmt(forStmt),
      anyStmt(returnStmt),
      anyStmt(yieldStmt),
      anyStmt(breakStmt),
      anyStmt(continueStmt),
      anyStmt(bindingStmt),
      anyStmt(declStmt),
      anyStmt(exprStmt),
    ])
  )

  static let braceStmt = (
    take(.lBrace)
      .and(zeroOrMany(take(.semi)))
      .and(zeroOrMany(stmt.and(zeroOrMany(take(.semi))).first))
      .and(take(.rBrace))
      .map({ (state, tree) -> NodeID<BraceStmt> in
        let id = state.ast.insert(BraceStmt(stmts: tree.0.1))
        state.ast.ranges[id] = tree.0.0.0.range.upperBounded(by: state.currentIndex)
        return id
      })
  )

  static let discardStmt = (
    take(.under).and(take(.assign)).and(expr)
      .map({ (state, tree) -> NodeID<DiscardStmt> in
        let id = state.ast.insert(DiscardStmt(expr: tree.1))
        state.ast.ranges[id] = tree.0.0.range.upperBounded(by: state.currentIndex)
        return id
      })
  )

  static let doWhileStmt = (
    take(.do).and(loopBody).and(take(.while)).and(expr)
      .map({ (state, tree) -> NodeID<DoWhileStmt> in
        let id = state.ast.insert(DoWhileStmt(body: tree.0.0.1, condition: tree.1))
        state.ast.ranges[id] = tree.0.0.0.range.upperBounded(by: state.currentIndex)
        return id
      })
  )

  static let whileStmt = (
    take(.while).and(conditionalClause).and(loopBody)
      .map({ (state, tree) -> NodeID<WhileStmt> in
        let id = state.ast.insert(WhileStmt(condition: tree.0.1, body: tree.1))
        state.ast.ranges[id] = tree.0.0.range.upperBounded(by: state.currentIndex)
        return id
      })
  )

  static let forStmt = (
    take(.for).and(bindingPattern).and(forRange).and(maybe(forFilter)).and(loopBody)
      .map({ (state, tree) -> NodeID<ForStmt> in
        let decl = state.ast.insert(BindingDecl(pattern: tree.0.0.0.1))
        state.ast.ranges[decl] = state.ast.ranges[tree.0.0.0.1]

        let id = state.ast.insert(ForStmt(
          binding: decl, domain: tree.0.0.1, filter: tree.0.1, body: tree.1))
        state.ast.ranges[id] = tree.0.0.0.0.range.upperBounded(by: state.currentIndex)
        return id
      })
  )

  static let forRange = (
    take(.in).and(expr).second
  )

  static let forFilter = (
    take(.where).and(expr).second
  )

  static let loopBody = inContext(.loopBody, apply: braceStmt)

  static let returnStmt = (
    take(.return).and(maybe(onSameLine(expr)))
      .map({ (state, tree) -> NodeID<ReturnStmt> in
        let id = state.ast.insert(ReturnStmt(value: tree.1))
        state.ast.ranges[id] = tree.0.range.upperBounded(by: state.currentIndex)
        return id
      })
  )

  static let yieldStmt = (
    take(.yield).and(onSameLine(expr))
      .map({ (state, tree) -> NodeID<YieldStmt> in
        let id = state.ast.insert(YieldStmt(value: tree.1))
        state.ast.ranges[id] = tree.0.range.upperBounded(by: state.currentIndex)
        return id
      })
  )

  static let breakStmt = (
    take(.break)
      .map({ (state, token) -> NodeID<BreakStmt> in
        let id = state.ast.insert(BreakStmt())
        state.ast.ranges[id] = token.range
        return id
      })
  )

  static let continueStmt = (
    take(.break)
      .map({ (state, token) -> NodeID<ContinueStmt> in
        let id = state.ast.insert(ContinueStmt())
        state.ast.ranges[id] = token.range
        return id
      })
  )

  static let bindingStmt = (
    Apply<ParserState, AnyStmtID>({ (state) -> AnyStmtID? in
      let backup = state.backup()
      do {
        if let element = try conditionalBindingStmt.parse(&state) { return AnyStmtID(element) }
      } catch {}
      state.restore(from: backup)

      if let decl = try bindingDecl.parse(&state) {
        let id = state.ast.insert(DeclStmt(decl: AnyDeclID(decl)))
        state.ast.ranges[id] = state.ast.ranges[decl]
        return AnyStmtID(id)
      } else {
        return nil
      }
    })
  )

  static let conditionalBindingStmt = (
    bindingDecl.and(take(.else)).and(conditionalBindingFallback)
      .map({ (state, tree) -> NodeID<CondBindingStmt> in
        let bindingRange = state.ast.ranges[tree.0.0]!

        if state.ast[tree.0.0].initializer == nil {
          throw ParseError(
            "conditional binding requires an initializer", at: bindingRange.first())
        }

        let id = state.ast.insert(CondBindingStmt(
          binding: tree.0.0, fallback: tree.1))
        state.ast.ranges[id] = bindingRange.upperBounded(by: state.currentIndex)
        return id
      })
  )

  static let conditionalBindingFallback = (
    conditionalBindingFallbackStmt.or(conditionalBindingFallbackExpr)
  )

  static let conditionalBindingFallbackExpr = (
    expr.map({ (_, id) -> CondBindingStmt.Fallback in .expr(id) })
  )

  static let conditionalBindingFallbackStmt = (
    oneOf([
      anyStmt(breakStmt),
      anyStmt(continueStmt),
      anyStmt(returnStmt),
      anyStmt(braceStmt),
    ])
    .map({ (_, id) -> CondBindingStmt.Fallback in .exit(id) })
  )

  static let declStmt = (
    localDecl
      .map({ (state, decl) -> NodeID<DeclStmt> in
        let id = state.ast.insert(DeclStmt(decl: decl))
        state.ast.ranges[id] = state.ast.ranges[decl]
        return id
      })
  )

  static let localDecl = (
    oneOf([
      anyDecl(typeAliasDecl),
      anyDecl(productTypeDecl),
      anyDecl(extensionDecl),
      anyDecl(conformanceDecl),
      anyDecl(functionDecl),
      anyDecl(subscriptDecl),
    ])
  )

  static let exprStmt = (
    expr
      .map({ (state, expr) -> NodeID<ExprStmt> in
        let id = state.ast.insert(ExprStmt(expr: expr))
        state.ast.ranges[id] = state.ast.ranges[expr]
        return id
      })
  )

  // MARK: Type expressions

  private static func anyTypeExpr<Base: Combinator>(
    _ base: Base
  ) -> AnyCombinator<ParserState, AnyTypeExprID>
  where Base.Context == ParserState, Base.Element: TypeExprID
  {
    AnyCombinator(parse: { (state) in
      try base.parse(&state).map(AnyTypeExprID.init(_:))
    })
  }

  static let typeExpr: Recursive<ParserState, AnyTypeExprID> = (
    Recursive(unionTypeExpr.parse(_:))
  )

  // static let storedProjectionTypeExpr = ?

  static let unionTypeExpr = (
    modifiedTypeExpr.and(zeroOrMany(take(.pipe).and(modifiedTypeExpr).second))
      .map({ (state, tree) -> AnyTypeExprID in
        if tree.1.isEmpty {
          return tree.0
        } else {
          let elements = [tree.0] + tree.1
          let id = state.ast.insert(UnionTypeExpr(elements: elements))
          state.ast.ranges[id] = state.ast.ranges[tree.0]!.upperBounded(
            by: state.currentIndex)
          return AnyTypeExprID(id)
        }
      })
  )

  static let modifiedTypeExpr = (
    Apply<ParserState, AnyTypeExprID>({ (state) -> AnyTypeExprID? in
      guard let head = state.peek() else { return nil }

      switch head.kind {
      case .async:
        // async-type-expr
        _ = state.take()
        guard let operand = try typeExpr.parse(&state) else {
          throw ParseError("expected type expression", at: state.currentLocation)
        }

        let id = state.ast.insert(AsyncTypeExpr(operand: operand))
        state.ast.ranges[id] = head.range.upperBounded(by: state.currentIndex)
        return AnyTypeExprID(id)

      case .indirect:
        // indirect-type-expr
        _ = state.take()
        guard let operand = try typeExpr.parse(&state) else {
          throw ParseError("expected type expression", at: state.currentLocation)
        }

        let id = state.ast.insert(IndirectTypeExpr(operand: operand))
        state.ast.ranges[id] = head.range.upperBounded(by: state.currentIndex)
        return AnyTypeExprID(id)

      case .any:
        // existential-type-expr
        _ = state.take()
        guard let traits = try traitComposition.parse(&state) else {
          throw ParseError("expected trait composition", at: state.currentLocation)
        }
        let clause = try whereClause.parse(&state)

        let id = state.ast.insert(ExistentialTypeExpr(traits: traits, whereClause: clause))
        state.ast.ranges[id] = head.range.upperBounded(
          by: clause?.range?.upperBound ?? state.ast.ranges[traits.last!]!.upperBound)
        return AnyTypeExprID(id)

      default:
        return try compoundTypeExpr.parse(&state)
      }
    })
  )

  static let nameTypeExpr = (
    compoundTypeExpr
      .map({ (state, id) -> NodeID<NameTypeExpr> in
        if let converted = NodeID<NameTypeExpr>(id) {
          return converted
        } else {
          throw ParseError("expected type name", at: state.ast.ranges[id]!.first())
        }
      })
  )

  static let compoundTypeExpr = (
    Apply<ParserState, AnyTypeExprID>({ (state) -> AnyTypeExprID? in
      guard var head = try primaryTypeExpr.parse(&state) else { return nil }
      let headRange = state.ast.ranges[head]!

      while true {
        if state.take(.dot) != nil {
          guard let member = try primaryTypeDeclRef.parse(&state) else {
            throw ParseError("expected type member name", at: state.currentLocation)
          }

<<<<<<< HEAD
          state.ast[member].domain = head
          state.ast.ranges[member] = headRange.upperBounded(by: state.currentIndex)
=======
          context.ast[member].incorporate(domain: head)
          context.ast.ranges[member] = headRange.upperBounded(by: context.currentIndex)
>>>>>>> 54c6418a
          head = AnyTypeExprID(member)
          continue
        }

        if state.take(.twoColons) != nil {
          guard let lens = try primaryTypeExpr.parse(&state) else {
            throw ParseError("expected focus", at: state.currentLocation)
          }

          let id = state.ast.insert(ConformanceLensTypeExpr(subject: head, lens: lens))
          state.ast.ranges[id] = headRange.upperBounded(by: state.currentIndex)
          head = AnyTypeExprID(id)
          continue
        }

        break
      }

      return head
    })
  )

  static let primaryTypeExpr = (
    oneOf([
      anyTypeExpr(primaryTypeDeclRef),
      anyTypeExpr(tupleTypeExpr),
      anyTypeExpr(lambdaOrParenthesizedTypeExpr),
      anyTypeExpr(wildcardTypeExpr),
    ])
  )

  static let primaryTypeDeclRef = (
    typeIdentifier.and(maybe(staticArgumentList))
      .map({ (state, tree) -> NodeID<NameTypeExpr> in
        let id = state.ast.insert(NameTypeExpr(identifier: tree.0, arguments: tree.1 ?? []))
        state.ast.ranges[id] = tree.0.range!.upperBounded(by: state.currentIndex)
        return id
      })
  )

  static let tupleTypeExpr = (
    take(.lBrace).and(maybe(tupleTypeExprElementList)).and(take(.rBrace))
      .map({ (state, tree) -> NodeID<TupleTypeExpr> in
        let id = state.ast.insert(TupleTypeExpr(elements: tree.0.1 ?? []))
        state.ast.ranges[id] = tree.0.0.range.upperBounded(by: tree.1.range.upperBound)
        return id
      })
  )

  static let tupleTypeExprElementList = (
    tupleTypeExprElement.and(zeroOrMany(take(.comma).and(tupleTypeExprElement).second))
      .map({ (_, tree) -> [TupleTypeExpr.Element] in [tree.0] + tree.1 })
  )

  static let tupleTypeExprElement = (
    Apply<ParserState, TupleTypeExpr.Element>({ (state) in
      let backup = state.backup()

      // Parse a labeled element.
      if let label = state.take(if: { $0.isLabel }) {
        if state.take(.colon) != nil {
          if let type = try typeExpr.parse(&state) {
            return TupleTypeExpr.Element(
              label: SourceRepresentable(token: label, in: state.lexer.source),
              type: type)
          }
        }
      }

      // Backtrack and parse an unlabeled element.
      state.restore(from: backup)
      if let type = try typeExpr.parse(&state) {
        return TupleTypeExpr.Element(type: type)
      }

      return nil
    })
  )

  static let lambdaOrParenthesizedTypeExpr = (
    Apply<ParserState, AnyTypeExprID>({ (state) -> AnyTypeExprID? in
      switch state.peek()?.kind {
      case .lBrack:
        // The expression starts with a left bracket; assume it's a lambda.
        return try lambdaTypeExpr.parse(&state).map(AnyTypeExprID.init(_:))

      case .lParen:
        // The expression starts with a left parenthesis; assume it's a lambda and fall back to
        // a parenthesized expression if that fails.
        let backup = state.backup()
        do {
          return try lambdaTypeExpr.parse(&state).map(AnyTypeExprID.init(_:))
        } catch {
          state.restore(from: backup)
          return try parenthesizedTypeExpr.parse(&state)
        }

      default:
        return nil
      }
    })
  )

  static let parenthesizedTypeExpr = (
    take(.lParen).and(typeExpr).and(take(.rParen))
      .map({ (state, tree) -> AnyTypeExprID in tree.0.1 })
  )

  static let lambdaTypeExpr = Choose(
    typeErasedLambdaTypeExpr,
    or: lambdaEnvironment.and(typeErasedLambdaTypeExpr)
      .map({ (state, tree) in
        state.ast[tree.1].incorporate(environment: tree.0)
        state.ast.ranges[tree.1]!.lowerBound = tree.0.range!.lowerBound
        return tree.1
      })
  )

  static let typeErasedLambdaTypeExpr = (
    take(.lParen).and(maybe(lambdaParameterList)).and(take(.rParen))
      .and(maybe(receiverEffect))
      .and(take(.arrow))
      .and(typeExpr)
      .map({ (state, tree) -> NodeID<LambdaTypeExpr> in
        let id = state.ast.insert(LambdaTypeExpr(
          receiverEffect: tree.0.0.1,
          parameters: tree.0.0.0.0.1 ?? [],
          output: tree.1))
        state.ast.ranges[id] = tree.0.0.0.0.0.range.upperBounded(by: state.currentIndex)
        return id
      })
  )

  static let lambdaParameterList = (
    lambdaParameter.and(zeroOrMany(take(.comma).and(lambdaParameter).second))
      .map({ (_, tree) -> [LambdaTypeExpr.Parameter] in [tree.0] + tree.1 })
  )

  static let lambdaParameter = (
    Apply<ParserState, LambdaTypeExpr.Parameter>({ (state) in
      let backup = state.backup()

      // Parse a labeled parameter.
      if let label = state.take(if: { $0.isLabel }) {
        if state.take(.colon) != nil {
          if let type = try parameterTypeExpr.parse(&state) {
            return LambdaTypeExpr.Parameter(
              label: SourceRepresentable(token: label, in: state.lexer.source),
              type: type)
          }
        }
      }

      // Backtrack and parse an unlabeled parameter.
      state.restore(from: backup)
      if let type = try parameterTypeExpr.parse(&state) {
        return LambdaTypeExpr.Parameter(type: type)
      }

      return nil
    })
  )

  static let lambdaEnvironment = (
    take(.lBrack).and(maybe(typeExpr)).and(take(.rBrack))
      .map({ (state, tree) -> SourceRepresentable<AnyTypeExprID> in
        let range = tree.0.0.range.upperBounded(by: tree.1.range.upperBound)
        if let expr = tree.0.1 {
          return SourceRepresentable(value: expr, range: range)
        } else {
          let expr = state.ast.insert(TupleTypeExpr())
          state.ast.ranges[expr] = SourceRange(
            in: state.lexer.source,
            from: tree.0.0.range.upperBound,
            to: tree.1.range.lowerBound)
          return SourceRepresentable(value: AnyTypeExprID(expr), range: range)
        }
      })
  )

  static let wildcardTypeExpr = (
    take(.under)
      .map({ (state, token) -> NodeID<WildcardTypeExpr> in
        let id = state.ast.insert(WildcardTypeExpr())
        state.ast.ranges[id] = token.range
        return id
      })
  )

  static let receiverEffect = translate([
    .inout  : ReceiverEffect.inout,
    .sink   : ReceiverEffect.sink,
    .yielded: ReceiverEffect.yielded,
  ])

  static let parameterTypeExpr = (
    maybe(passingConvention)
      .andCollapsingSoftFailures(typeExpr)
      .map({ (state, tree) -> NodeID<ParameterTypeExpr> in
        let id = state.ast.insert(ParameterTypeExpr(
          convention: tree.0 ?? SourceRepresentable(value: .let),
          bareType: tree.1))

        state.ast.ranges[id] = (
          tree.0?.range.map({ $0.upperBounded(by: state.currentIndex) })
          ?? state.ast.ranges[tree.1])

        return id
      })
  )

  static let passingConvention = translate([
    .let    : PassingConvention.let,
    .inout  : PassingConvention.inout,
    .set    : PassingConvention.set,
    .sink   : PassingConvention.sink,
    .yielded: PassingConvention.yielded,
  ])

  static let staticArgumentList = (
    take(.lAngle)
      .and(staticArgument.and(zeroOrMany(take(.comma).and(staticArgument).second)))
      .and(take(.rAngle))
      .map({ (_, tree) -> [GenericArgument] in [tree.0.1.0] + tree.0.1.1 })
  )

  static let staticArgument = (
    Apply<ParserState, GenericArgument>({ (state) in
      let backup = state.backup()

      // Parse a labeled value argument.
      if let label = state.take(if: { $0.isLabel }) {
        if state.take(.colon) != nil {
          if let value = try staticUnlabaledArgument.parse(&state) {
            return GenericArgument(
              label: SourceRepresentable(token: label, in: state.lexer.source),
              value: value)
          }
        }
      }

      // Backtrack and parse an unlabeled value argument.
      state.restore(from: backup)
      if let value = try staticUnlabaledArgument.parse(&state) {
        return GenericArgument(value: value)
      }

      return nil
    })
  )

  static let staticUnlabaledArgument = (
    staticValueArgument.or(staticTypeArgument)
  )

  static let staticTypeArgument = (
    maybe(typeAttribute).and(typeExpr)
      .map({ (state, tree) -> GenericArgument.Value in
        .type(tree.1)
      })
  )

  static let staticValueArgument = (
    valueAttribute.and(expr)
      .map({ (state, tree) -> GenericArgument.Value in
        .expr(tree.1)
      })
  )

  static let whereClause = (
    take(.where).and(whereClauseConstraintList)
      .map({ (state, tree) -> SourceRepresentable<WhereClause> in
        SourceRepresentable(
          value: WhereClause(constraints: tree.1),
          range: tree.0.range.upperBounded(by: state.currentIndex))
      })
  )

  static let whereClauseConstraintList = (
    whereClauseConstraint.and(zeroOrMany(take(.comma).and(whereClauseConstraint).second))
      .map({ (state, tree) -> [SourceRepresentable<WhereClause.ConstraintExpr>] in
        [tree.0] + tree.1
      })
  )

  static let whereClauseConstraint = (
    typeConstraint.or(valueConstraint)
  )

  static let typeConstraint = (
    Apply<ParserState, SourceRepresentable<WhereClause.ConstraintExpr>>({ (state) in
      guard let lhs = try nameTypeExpr.parse(&state) else { return nil }

      // equality-constraint
      if state.take(.equal) != nil {
        guard let rhs = try typeExpr.parse(&state) else {
          throw ParseError("expected type expression", at: state.currentLocation)
        }
        return SourceRepresentable(
          value: .equality(l: lhs, r: rhs),
          range: state.ast.ranges[lhs]!.upperBounded(by: state.currentIndex))
      }

      // conformance-constraint
      if state.take(.colon) != nil {
        guard let traits = try traitComposition.parse(&state) else {
          throw ParseError("expected trait composition", at: state.currentLocation)
        }
        return SourceRepresentable(
          value: .conformance(l: lhs, traits: traits),
          range: state.ast.ranges[lhs]!.upperBounded(by: state.currentIndex))
      }

      throw ParseError("expected constraint operator", at: state.currentLocation)
    })
  )

  static let valueConstraint = (
    valueAttribute.and(expr)
      .map({ (state, tree) -> SourceRepresentable<WhereClause.ConstraintExpr> in
        SourceRepresentable(
          value: .value(tree.1),
          range: tree.0.range.upperBounded(by: state.currentIndex))
      })
  )

  static let traitComposition = (
    nameTypeExpr.and(zeroOrMany(take(.ampersand).and(nameTypeExpr).second))
      .map({ (state, tree) -> TraitComposition in [tree.0] + tree.1 })
  )

  // MARK: Identifiers

  static let identifierExpr = (
    entityIdentifier.and(maybe(take(.dot).and(methodIntroducer)))
      .map({ (state, tree) -> SourceRepresentable<Name> in
        if let (_, introducer) = tree.1 {
          return tree.0.introduced(by: introducer)
        } else {
          return tree.0
        }
      })
  )

  static let entityIdentifier = (
    Apply<ParserState, SourceRepresentable<Name>>({ (state) in
      switch state.peek()?.kind {
      case .name, .under:
        // function-entity-identifier
        let head = state.take()!
        var labels: [String?] = []

        if state.currentCharacter == "(" {
          let backup = state.backup()
          _ = state.take()
          var closeParenFound = false
          defer {
            // Backtrack if we didn't find a closing parenthesis or if there are no labels. That
            // will let the argument-list parser pickup after the identifier to either catch a
            // parse error in the former case (no closing parenthesis) or parse an empty argument
            // list in the latter (no labels).
            // Note: `foo()` is *not* a valid name, it's a function call.
            if !closeParenFound || labels.isEmpty { state.restore(from: backup) }
          }

          while !state.hasLeadingWhitespace {
            if state.take(.under) != nil {
              labels.append(nil)
            } else if let label = state.take(if: { $0.isLabel }) {
              labels.append(String(state.lexer.source[label.range]))
            } else {
              break
            }

            if state.takeWithoutSkippingWhitespace(.colon) == nil {
              break
            }

            if let end = state.takeWithoutSkippingWhitespace(.rParen) {
              closeParenFound = true
              break
            }
          }
        }

        return SourceRepresentable(
          value: Name(stem: String(state.lexer.source[head.range]), labels: labels),
          range: head.range)


      case .infix, .prefix, .postfix:
        // operator-entity-identifier
        let head = state.take()!

        if state.hasLeadingWhitespace {
          throw ParseError("expected operator", at: state.currentLocation)
        }
        guard let oper = state.takeOperator() else {
          throw ParseError("expected operator", at: state.currentLocation)
        }

        let stem = String(state.lexer.source[oper.range!])
        let range = head.range.upperBounded(by: oper.range!.upperBound)

        switch head.kind {
        case .infix:
          return SourceRepresentable(value: Name(stem: stem, notation: .infix))
        case .prefix:
          return SourceRepresentable(value: Name(stem: stem, notation: .prefix))
        case .postfix:
          return SourceRepresentable(value: Name(stem: stem, notation: .postfix))
        default:
          unreachable()
        }

      default:
        return nil
      }
    })
  )

  static let typeIdentifier = (
    take(.name)
      .map({ (state, token) -> SourceRepresentable<Identifier> in
        SourceRepresentable(value: String(state.lexer.source[token.range]), range: token.range)
      })
  )

  // MARK: Attributes

  static let declAttribute = (
    take(.attribute).and(maybe(attributeArgumentList))
      .map({ (state, tree) -> SourceRepresentable<Attribute> in
        SourceRepresentable(
          value: Attribute(
            name: SourceRepresentable(token: tree.0, in: state.lexer.source),
            arguments: tree.1 ?? []),
          range: tree.0.range.upperBounded(by: state.currentIndex))
      })
  )

  static let attributeArgumentList = (
    take(.lParen)
      .and(attributeArgument).and(zeroOrMany(take(.comma).and(attributeArgument).second))
      .and(take(.rParen))
      .map({ (state, tree) -> [Attribute.Argument] in [tree.0.0.1] + tree.0.1 })
  )

  static let attributeArgument = (
    stringAttributeArgument.or(integerAttributeArgument)
  )

  static let stringAttributeArgument = (
    take(.string)
      .map({ (state, token) -> Attribute.Argument in
        let value = String(state.lexer.source[token.range].dropFirst().dropLast())
        return .string(SourceRepresentable(value: value, range: token.range))
      })
  )

  static let integerAttributeArgument = (
    take(.int)
      .map({ (state, token) -> Attribute.Argument in
        if let value = Int(state.lexer.source[token.range]) {
          return .integer(SourceRepresentable(value: value, range: token.range))
        } else {
          throw ParseError("invalid integer literal", at: token.range.first())
        }
      })
  )

  static let typeAttribute = attribute("@type")

  static let valueAttribute = attribute("@value")

}

extension Parser {

  /// A combinator that parses tokens with a specific kind.
  struct TakeKind: Combinator {

    typealias Context = ParserState

    typealias Element = Token

    /// The kind of the token to consume.
    let kind: Token.Kind

    func parse(_ state: inout ParserState) throws -> Token? {
      state.take(kind)
    }

  }

  /// A combinator that parses contextual keywords.
  struct ContextualKeyword<T: RawRepresentable>: Combinator where T.RawValue == String {

    typealias Context = ParserState

    typealias Element = SourceRepresentable<T>

    func parse(_ state: inout ParserState) throws -> Element? {
      if let next = state.peek(), next.kind == .name {
        if let value = T(rawValue: String(state.lexer.source[next.range])) {
          _ = state.take()
          return SourceRepresentable(value: value, range: next.range)
        }
      }
      return nil
    }

  }

  /// A combinator that updates the parsing contexts.
  struct WrapInContext<Base: Combinator>: Combinator where Base.Context == ParserState {

    typealias Context = ParserState

    typealias Element = Base.Element

    /// The context in which `base` should be applied.
    let context: ParserState.Context

    /// The underlying combinator.
    public let base: Base

    func parse(_ state: inout ParserState) throws -> Element? {
      state.contexts.append(context)
      defer { state.contexts.removeLast() }
      return try base.parse(&state)
    }

  }

  /// Creates a combinator that parses tokens with the specified kind.
  static func take(_ kind: Token.Kind) -> TakeKind {
    TakeKind(kind: kind)
  }

  /// Creates a combinator that parses name tokens with the specified value.
  static func take(nameTokenWithValue value: String) -> Apply<ParserState, Token> {
    Apply({ (state) in state.take(nameTokenWithValue: value) })
  }

  /// Creates a combinator that parses attribute tokens with the specified name.
  static func attribute(_ name: String) -> Apply<ParserState, Token> {
    Apply({ (state) in state.take(attribute: name) })
  }

  /// Creates a combinator that translates token kinds to instances of type.
  static func translate<T>(
    _ table: [Token.Kind: T]
  ) -> Apply<ParserState, SourceRepresentable<T>> {
    Apply({ (state) in
      guard let head = state.peek() else { return nil }
      if let translation = table[head.kind] {
        _ = state.take()
        return SourceRepresentable(value: translation, range: head.range)
      } else {
        return nil
      }
    })
  }

  /// Creates a combinator that pushes `context` to the parser state before applying, and pops
  /// that context afterward.
  static func inContext<Base: Combinator>(
    _ context: ParserState.Context,
    apply base: Base
  ) -> WrapInContext<Base> {
    WrapInContext(context: context, base: base)
  }

  /// Creates a combinator that applies `base` only if its input is not preceeded by whitespaces.
  static func withoutLeadingWhitespace<Base: Combinator>(
    _ base: Base
  ) -> Apply<ParserState, Base.Element>
  where Base.Context == ParserState
  {
    Apply({ (state) in try state.hasLeadingWhitespace ? nil : base.parse(&state) })
  }

  /// Creates a combinator that applies `base` only if its input is not preceeded by newlines.
  static func onSameLine<Base: Combinator>(
    _ base: Base
  ) -> Apply<ParserState, Base.Element>
  where Base.Context == ParserState
  {
    Apply({ (state) in
      if let t = state.peek() {
        return try state.hasNewline(inCharacterStreamUpTo: t.range.lowerBound)
          ? nil
          : base.parse(&state)
      } else {
        // Let `base` handle end of stream.
        return try base.parse(&state)
      }
    })
  }

}

fileprivate extension SourceRepresentable where Part == Identifier {

  init(token: Token, in source: SourceFile) {
    self.init(value: String(source[token.range]), range: token.range)
  }

}

fileprivate extension Diagnostic {

  static func accessModifierAtNonLocalScope(at range: SourceRange?) -> Diagnostic {
    .error("access modifier cannot be used in a local scope", range: range)
  }

  static func duplicateMethodIntroducer(at range: SourceRange?) -> Diagnostic {
    .error("duplicate method introducer", range: range)
  }

  static func duplicateSubscriptIntroducer(at range: SourceRange?) -> Diagnostic {
    .error("duplicate subscript introducer", range: range)
  }

  static func infixOperatorRequiresWhitespaces(at range: SourceRange?) -> Diagnostic {
    .error("infix operator requires whitespaces on both sides", range: range)
  }

  static func memberModifierAtNonTypeScope(at range: SourceRange?) -> Diagnostic {
    .error("member modifier can only be used on member declarations", range: range)
  }

  static func unexpectedDeclAttribute(at range: SourceRange?) -> Diagnostic {
    .error("unexpected declaration attribute", range: range)
  }

  static func unexpectedDeclModifier(at range: SourceRange?) -> Diagnostic {
    .error("unexpected declaration modifier", range: range)
  }

}<|MERGE_RESOLUTION|>--- conflicted
+++ resolved
@@ -62,17 +62,15 @@
       }
     } catch let error {
       if let error = error as? ParseError {
-        context.diagnostics.append(
+        state.diagnostics.append(
           Diagnostic(
-            level: .error, message: error.message, location: error.location,
+            level: .error,
+            message: error.message,
+            location: error.location,
             window: Diagnostic.Window(range: error.location ..< error.location)))
       } else {
-        context.diagnostics.append(Diagnostic(level: .error, message: error.localizedDescription))
-      }
-<<<<<<< HEAD
-      state.diagnostics.append(diagnostic)
-=======
->>>>>>> 54c6418a
+        state.diagnostics.append(Diagnostic(level: .error, message: error.localizedDescription))
+      }
       decls = nil
     }
 
@@ -2173,13 +2171,8 @@
             throw ParseError("expected type member name", at: state.currentLocation)
           }
 
-<<<<<<< HEAD
-          state.ast[member].domain = head
+          state.ast[member].incorporate(domain: head)
           state.ast.ranges[member] = headRange.upperBounded(by: state.currentIndex)
-=======
-          context.ast[member].incorporate(domain: head)
-          context.ast.ranges[member] = headRange.upperBounded(by: context.currentIndex)
->>>>>>> 54c6418a
           head = AnyTypeExprID(member)
           continue
         }

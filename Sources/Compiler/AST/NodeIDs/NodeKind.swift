--- conflicted
+++ resolved
@@ -121,12 +121,6 @@
 
     // MARK: Value expressions
     AssignExpr.self,
-<<<<<<< HEAD
-    SpawnExpr.self,
-    AwaitExpr.self,
-=======
-    AsyncExpr.self,
->>>>>>> 4ddfa672
     BooleanLiteralExpr.self,
     BufferLiteralExpr.self,
     CastExpr.self,
@@ -142,6 +136,7 @@
     NameExpr.self,
     NilExpr.self,
     SequenceExpr.self,
+    SpawnExpr.self,
     StringLiteralExpr.self,
     SubscriptCallExpr.self,
     TupleExpr.self,

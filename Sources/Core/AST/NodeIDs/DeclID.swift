import Utils

/// The ID of a declaration.
public protocol DeclID: NodeIDProtocol {}

extension DeclID {

  /// `true` iff `self` denotes an overloadable declaration.
  public var isOverloadable: Bool {
    switch kind {
    case FunctionDecl.self, InitializerDecl.self, MethodDecl.self, SubscriptDecl.self:
      return true
    default:
      return false
    }
  }

  /// `true` iff `self` denotes an associated type or value.
  public var isAssociatedDecl: Bool {
    (kind == AssociatedTypeDecl.self) || (kind == AssociatedValueDecl.self)
  }

  /// `true` iff `self` denotes the declaration of a callable entity.
  public var isCallable: Bool {
    (kind.value as! Decl.Type).isCallable
  }

<<<<<<< HEAD
  /// `true` iff `self` denotes a type extending declaration.
  public var isTypeExtendingDecl: Bool {
    (kind == ExtensionDecl.self) || (kind == ConformanceDecl.self)
=======
  /// `true` iff `self` denotes a conformance source.
  public var isConformanceSource: Bool {
    kind.value is ConformanceSource.Type
>>>>>>> 805cacf5
  }

}

extension NodeID: DeclID where Subject: Decl {}

/// The type-erased ID of a declaration.
public struct AnyDeclID: DeclID {

  /// The underlying type-erased ID.
  let base: AnyNodeID

  /// Creates a type-erased ID from a declaration ID.
  public init<T: DeclID>(_ other: T) {
    self.base = AnyNodeID(other)
  }

  /// Creates an instance with the same raw value as `x` failing iff `!(x.kind is Decl)`.
  public init?<T: NodeIDProtocol>(_ x: T) {
    if x.kind.value is Decl.Type {
      self.base = AnyNodeID(x)
    } else {
      return nil
    }
  }

  public var rawValue: Int { base.rawValue }

  public var kind: NodeKind { base.kind }

}<|MERGE_RESOLUTION|>--- conflicted
+++ resolved
@@ -25,15 +25,14 @@
     (kind.value as! Decl.Type).isCallable
   }
 
-<<<<<<< HEAD
   /// `true` iff `self` denotes a type extending declaration.
   public var isTypeExtendingDecl: Bool {
     (kind == ExtensionDecl.self) || (kind == ConformanceDecl.self)
-=======
+  }
+
   /// `true` iff `self` denotes a conformance source.
   public var isConformanceSource: Bool {
     kind.value is ConformanceSource.Type
->>>>>>> 805cacf5
   }
 
 }

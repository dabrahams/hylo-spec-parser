import ValModule

/// A type used to write the output CXX code from the given CXX AST.
public struct CXXCodeWriter {

  /// Initializes the current object.
  public init(formatter: CodeTransform? = nil) {
    self.formatter = formatter
  }

  /// Object used to format output C++ code.
  private let formatter: CodeTransform?

  /// Indicates if we are currently writing the core library module.
  private var isCoreLibrary: Bool = false

  // MARK: API

  /// Returns the C++ code for a translation unit.
  public mutating func cxxCode(_ source: CXXModule) -> TranslationUnitCode {
    self.isCoreLibrary = source.isCoreLibrary
    return TranslationUnitCode(
      headerCode: generateHeaderCode(source), sourceCode: generateSourceCode(source))
  }

  // MARK: File type specific logic

  /// The C++ code for `module` that needs to be present in the header file.
  private func generateHeaderCode(_ source: CXXModule) -> String {
    var target: String = ""

    // Emit the header guard.
    // "#pragma once" is non-standard, but implemented by all major compilers,
    // and it typically does a better job
    // (more efficiently treated in the compiler, and reduces probability of accidents)
    target.write("#pragma once\n")

    // Emit include clauses.
<<<<<<< HEAD
    if source.isStdLib {
      target.write("#include <variant>\n")
      target.write("#include <cstdint>\n")
      target.write("#include <cstdlib>\n")
    } else {
      target.write("#include \"ValStdLib.h\"\n")
=======
    if source.isCoreLibrary {
      target.writeLine("#include <variant>")
      target.writeLine("#include <cstdint>")
      target.writeLine("#include <cstdlib>")
    } else {
      target.writeLine("#include \"ValCore.h\"")
>>>>>>> 7c68f786
    }

    // Create a namespace for the entire module.
<<<<<<< HEAD
    target.write("namespace \(source.name) {\n")

    // If we are not in the standard library, use the namespace corresponding to the standard lib.
    if !source.isStdLib {
      target.write("using namespace ValStdLib;\n")
=======
    if source.isCoreLibrary {
      target.write("namespace Val")
    } else {
      target.write("namespace \(cxx: source.name)")
    }
    target.beginBrace()
    target.writeNewline()

    // If we are not in the standard library, use the namespace corresponding to the standard lib.
    if !source.isCoreLibrary {
      target.writeLine("using namespace Val;")
      target.writeNewline()
>>>>>>> 7c68f786
    }

    // Emit the C++ text needed for the header corresponding to the C++ declarations.
    for decl in source.topLevelDecls {
      writeInterface(topLevel: decl, into: &target)
    }

    target.write("\n}\n")

    // Add extra native code to the stdlib header.
    if source.isCoreLibrary {
      let fileToInclude = ValModule.cxxSupport!.appendingPathComponent("NativeCode.h")
      if let text = try? String(contentsOf: fileToInclude) {
        target.write(text)
      }
    }

<<<<<<< HEAD
    return formatter(target)
=======
    return formatter?(target.code) ?? target.code
>>>>>>> 7c68f786
  }

  /// Returns the C++ code for `source` that needs to be present in the source file.
  private func generateSourceCode(_ source: CXXModule) -> String {
    var target: String = ""

    // Emit include clauses.
    target.write("#include \"\(source.name).h\"\n")

    // Create a namespace for the entire module.
<<<<<<< HEAD
    target.write("namespace \(source.name) {\n")
=======
    if isCoreLibrary {
      target.write("namespace Val")
    } else {
      target.write("namespace \(cxx: source.name)")
    }
    target.beginBrace()
    target.writeNewline()
>>>>>>> 7c68f786

    // Emit the C++ text needed for the source file corresponding to the C++ declarations.
    for decl in source.topLevelDecls {
      writeDefinition(topLevel: decl, into: &target)
      target.write("\n")
    }

    target.write("}\n")

    // Add extra native code to the core library source file.
    if source.isCoreLibrary {
      let fileToInclude = ValModule.cxxSupport!.appendingPathComponent("NativeCode.cpp")
      if let text = try? String(contentsOf: fileToInclude) {
        target.write(text)
      }
    }

    // Write a CXX `main` function if the module has an entry point.
    if source.entryPointBody != nil {
      target.write("int main()")
      write(stmt: source.entryPointBody!, into: &target)
      target.write("\n")
    }

<<<<<<< HEAD
    return formatter(target)
=======
    return formatter?(target.code) ?? target.code
>>>>>>> 7c68f786
  }

  // MARK: Declarations

  private func writeInterface(topLevel decl: CXXTopLevelDecl, into target: inout String) {
    switch type(of: decl).kind {
    case CXXFunctionDecl.self:
      writeSignature(function: decl as! CXXFunctionDecl, into: &target)
    case CXXClassDecl.self:
      // We write the class definition in the header file.
      writeDefinition(type: decl as! CXXClassDecl, into: &target)
    case CXXComment.self:
      write(comment: decl as! CXXComment, into: &target)
    default:
      fatalError("unexpected top-level declaration")
    }
    target.write(";\n")
  }

  private func writeDefinition(topLevel decl: CXXTopLevelDecl, into target: inout String) {
    switch type(of: decl).kind {
    case CXXFunctionDecl.self:
      writeDefinition(function: decl as! CXXFunctionDecl, into: &target)
    case CXXClassDecl.self:
      // TODO: write implementation of methods
      break
    case CXXComment.self:
      write(comment: decl as! CXXComment, into: &target)
    default:
      fatalError("unexpected top-level declaration")
    }
  }

  private func writeSignature(function decl: CXXFunctionDecl, into target: inout String) {
    write(typeExpr: decl.output, into: &target)
<<<<<<< HEAD
    target.write(" ")
    write(identifier: decl.identifier, into: &target)
=======
    target.writeSpace()
    target.write(decl.identifier)
>>>>>>> 7c68f786
    target.write("(")
    for i in 0 ..< decl.parameters.count {
      if i != 0 { target.write(", ") }
      write(typeExpr: decl.parameters[i].type, into: &target)
<<<<<<< HEAD
      target.write(" ")
      write(identifier: decl.parameters[i].name, into: &target)
=======
      target.writeSpace()
      target.write(decl.parameters[i].name)
>>>>>>> 7c68f786
    }
    target.write(")")
  }
  private func writeDefinition(function decl: CXXFunctionDecl, into target: inout String) {
    writeSignature(function: decl, into: &target)
    if decl.body != nil {
      target.write(" ")
      write(stmt: decl.body!, into: &target)
    } else {
      target.write(";\n")
    }
  }

  private func writeSignature(type decl: CXXClassDecl, into target: inout String) {
    target.write("class ")
    target.write(decl.name.description)
  }
  private func writeDefinition(type decl: CXXClassDecl, into target: inout String) {
    writeSignature(type: decl, into: &target)
    target.write(" {\npublic:\n")
    for member in decl.members {
      switch member {
      case .attribute(let attribute):
        write(classAttribute: attribute, into: &target)
      case .method:
        target.write("// method\n")
      case .constructor:
        target.write("// constructor\n")
      }
    }

    // Special code for core library types
    if isCoreLibrary {
      // Try to generate implict conversion constructors from C++ literal types.
      write(conversionCtor: decl, into: &target)
    }
<<<<<<< HEAD
    target.write("};\n")
=======

    target.endBrace()
    target.writeLine(";")
>>>>>>> 7c68f786
  }

  /// Writes to `target` the implicit conversion constructor for `source`, coverting from inner
  /// attribute type.
  ///
  /// This only applies for classes have one data member, and its type is native.
  private func write(conversionCtor source: CXXClassDecl, into target: inout String) {
    let dataMembers = source.members.compactMap({ m in
      switch m {
      case .attribute(let dataMember):
        return dataMember
      default:
        return nil
      }
    })

    // We need to have just one class attribute in the type,
    // and the type of the attribute needs to be native.
    if dataMembers.count == 1 && dataMembers[0].type.isNative {
      // Write implicit conversion constructor
      target.write("\(source.name)(")
      write(typeExpr: dataMembers[0].type, into: &target)
      target.write(" v) : ")
<<<<<<< HEAD
      write(identifier: dataMembers[0].name, into: &target)
      target.write("(v) {}\n")
=======
      target.write(dataMembers[0].name)
      target.writeLine("(v) {}")
>>>>>>> 7c68f786
    }
  }

  private func write(classAttribute decl: CXXClassAttribute, into target: inout String) {
    write(typeExpr: decl.type, into: &target)
<<<<<<< HEAD
    target.write(" ")
    write(identifier: decl.name, into: &target)
=======
    target.writeSpace()
    target.write(decl.name)
>>>>>>> 7c68f786
    if let value = decl.initializer {
      target.write(" = ")
      write(expr: value, into: &target)
    }
    target.write(";\n")
  }

  private func write(localVar decl: CXXLocalVarDecl, into target: inout String) {
    write(typeExpr: decl.type, into: &target)
<<<<<<< HEAD
    target.write(" ")
    write(identifier: decl.name, into: &target)
=======
    target.writeSpace()
    target.write(decl.name)
>>>>>>> 7c68f786
    if let value = decl.initializer {
      target.write(" = ")
      write(expr: value, into: &target)
    }
    target.write(";\n")
  }

  // MARK: Statements

  private func write(stmt: CXXStmt, into target: inout String) {
    switch type(of: stmt).kind {
    case CXXScopedBlock.self:
      write(scopedBlock: stmt as! CXXScopedBlock, into: &target)
    case CXXLocalVarDecl.self:
      write(localVar: stmt as! CXXLocalVarDecl, into: &target)
    case CXXExprStmt.self:
      write(exprStmt: stmt as! CXXExprStmt, into: &target)
    case CXXReturnStmt.self:
      write(returnStmt: stmt as! CXXReturnStmt, into: &target)
    case CXXIfStmt.self:
      write(ifStmt: stmt as! CXXIfStmt, into: &target)
    case CXXWhileStmt.self:
      write(whileStmt: stmt as! CXXWhileStmt, into: &target)
    case CXXDoWhileStmt.self:
      write(doWhileStmt: stmt as! CXXDoWhileStmt, into: &target)
    case CXXBreakStmt.self:
      write(breakStmt: stmt as! CXXBreakStmt, into: &target)
    case CXXContinueStmt.self:
      write(continueStmt: stmt as! CXXContinueStmt, into: &target)
    case CXXComment.self:
      write(comment: stmt as! CXXComment, into: &target)
    default:
      fatalError("unexpected statement")
    }
  }

  private func write(scopedBlock stmt: CXXScopedBlock, into target: inout String) {
    target.write("{\n")
    for s in stmt.stmts {
      write(stmt: s, into: &target)
    }
    target.write("}\n")
  }
  private func write(exprStmt stmt: CXXExprStmt, into target: inout String) {
    write(expr: stmt.expr, into: &target)
    target.write(";\n")
  }
  private func write(returnStmt stmt: CXXReturnStmt, into target: inout String) {
    target.write("return")
    if stmt.expr != nil {
      target.write(" ")
      write(expr: stmt.expr!, into: &target)
    }
    target.write(";\n")
  }
  private func write(ifStmt stmt: CXXIfStmt, into target: inout String) {
    target.write("if ( ")
    write(expr: stmt.condition, into: &target)
    target.write(" ) ")
    write(stmt: stmt.trueStmt, into: &target)
    if stmt.falseStmt != nil {
      target.write("else ")
      write(stmt: stmt.falseStmt!, into: &target)
    }
  }
  private func write(whileStmt stmt: CXXWhileStmt, into target: inout String) {
    target.write("while ( ")
    write(expr: stmt.condition, into: &target)
    target.write(" ) ")
    write(stmt: stmt.body, into: &target)
  }
  private func write(doWhileStmt stmt: CXXDoWhileStmt, into target: inout String) {
    target.write("do ")
    write(stmt: stmt.body, into: &target)
    target.write("while ( ")
    write(expr: stmt.condition, into: &target)
    target.write(" );\n")
  }
  private func write(breakStmt stmt: CXXBreakStmt, into target: inout String) {
    target.write("break;\n")
  }
  private func write(continueStmt stmt: CXXContinueStmt, into target: inout String) {
    target.write("continue;\n")
  }

  // MARK: Expressions

  private func write(expr: CXXExpr, into target: inout String) {
    switch type(of: expr).kind {
    case CXXBooleanLiteralExpr.self:
      write(booleanLiteralExpr: expr as! CXXBooleanLiteralExpr, into: &target)
    case CXXIntegerLiteralExpr.self:
      write(integerLiteralExpr: expr as! CXXIntegerLiteralExpr, into: &target)
    case CXXIdentifier.self:
      target.write(expr as! CXXIdentifier)
    case CXXReceiverExpr.self:
      write(receiverExpr: expr as! CXXReceiverExpr, into: &target)
    case CXXTypeExpr.self:
      write(typeExpr: expr as! CXXTypeExpr, into: &target)
    case CXXInfixExpr.self:
      write(infixExpr: expr as! CXXInfixExpr, into: &target)
    case CXXPrefixExpr.self:
      write(prefixExpr: expr as! CXXPrefixExpr, into: &target)
    case CXXPostfixExpr.self:
      write(postfixExpr: expr as! CXXPostfixExpr, into: &target)
    case CXXFunctionCallExpr.self:
      write(functionCallExpr: expr as! CXXFunctionCallExpr, into: &target)
    case CXXVoidCast.self:
      write(voidCast: expr as! CXXVoidCast, into: &target)
    case CXXConditionalExpr.self:
      write(conditionalExpr: expr as! CXXConditionalExpr, into: &target)
    case CXXStmtExpr.self:
      write(stmtExpr: expr as! CXXStmtExpr, into: &target)
    case CXXComment.self:
      write(comment: expr as! CXXComment, into: &target)
    default:
      fatalError("unexpected expressions")
    }
  }

  private func write(
    booleanLiteralExpr expr: CXXBooleanLiteralExpr, into target: inout String
  ) {
    target.write(expr.value ? "true" : "false")
  }

  private func write(
    integerLiteralExpr expr: CXXIntegerLiteralExpr, into target: inout String
  ) {
    target.write(expr.value)
  }
<<<<<<< HEAD
  private func write(identifier expr: CXXIdentifier, into target: inout String) {
    target.write(expr.description)
  }
  private func write(receiverExpr expr: CXXReceiverExpr, into target: inout String) {
    target.write("this")
  }
  private func write(typeExpr expr: CXXTypeExpr, into target: inout String) {
    target.write(expr.text)
  }
  private func write(infixExpr expr: CXXInfixExpr, into target: inout String) {
=======

  private func write(receiverExpr expr: CXXReceiverExpr, into target: inout CodeFormatter) {
    target.write("this")
  }

  private func write(typeExpr expr: CXXTypeExpr, into target: inout CodeFormatter) {
    target.write(expr.text)
  }

  private func write(infixExpr expr: CXXInfixExpr, into target: inout CodeFormatter) {
>>>>>>> 7c68f786
    // TODO: handle precedence and associativity; as of writing this comment, infix operators cannot be properly tested.
    write(expr: expr.lhs, into: &target)
    switch expr.oper {
    case .scopeResolution: target.write(" :: ")
    case .dotAccess: target.write(" . ")
    case .ptrAccess: target.write(" -> ")
    case .dotPtrToMember: target.write(" .* ")
    case .ptrToMember: target.write(" ->* ")
    case .multiplication: target.write(" * ")
    case .division: target.write(" / ")
    case .remainder: target.write(" % ")
    case .addition: target.write(" + ")
    case .subtraction: target.write(" - ")
    case .leftShift: target.write(" << ")
    case .rightShift: target.write(" >> ")
    case .spaceship: target.write(" <=> ")
    case .lessThan: target.write(" < ")
    case .lessEqual: target.write(" <= ")
    case .greaterThan: target.write(" > ")
    case .greaterEqual: target.write(" >= ")
    case .equality: target.write(" == ")
    case .inequality: target.write(" == ")
    case .bitwiseAnd: target.write(" & ")
    case .bitwiseXor: target.write(" ^ ")
    case .bitwiseOr: target.write(" | ")
    case .logicalAnd: target.write(" && ")
    case .logicalOr: target.write(" || ")
    case .assignment: target.write(" = ")
    case .addAssignment: target.write(" += ")
    case .subAssignment: target.write(" -= ")
    case .mulAssignment: target.write(" *= ")
    case .divAssignment: target.write(" /= ")
    case .remAssignment: target.write(" %= ")
    case .shiftLeftAssignment: target.write(" <<= ")
    case .shiftRightAssignment: target.write(" >>= ")
    case .bitwiseAndAssignment: target.write(" &= ")
    case .bitwiseXorAssignment: target.write(" ^= ")
    case .bitwiseOrAssignment: target.write(" |= ")
    case .comma: target.write(" , ")
    }
    write(expr: expr.rhs, into: &target)
  }
  private func write(prefixExpr expr: CXXPrefixExpr, into target: inout String) {
    // TODO: handle precedence and associativity; as of writing this comment, prefix operators cannot be properly tested.
    switch expr.oper {
    case .prefixIncrement: target.write("++")
    case .prefixDecrement: target.write("--")
    case .unaryPlus: target.write("+")
    case .unaryMinus: target.write("-")
    case .logicalNot: target.write("!")
    case .bitwiseNot: target.write("~")
    case .dereference: target.write("*")
    case .addressOf: target.write("&")
    case .sizeOf: target.write("sizeof ")
    case .coAwait: target.write("co_await ")
    case .throwOp: target.write("throw ")
    case .coYield: target.write("co_yield ")
    }
    write(expr: expr.base, into: &target)
  }
  private func write(postfixExpr expr: CXXPostfixExpr, into target: inout String) {
    // TODO: handle precedence and associativity; as of writing this comment, postfix operators cannot be properly tested.
    write(expr: expr.base, into: &target)
    switch expr.oper {
    case .suffixIncrement: target.write("++")
    case .suffixDecrement: target.write("--")
    }
  }
  private func write(functionCallExpr expr: CXXFunctionCallExpr, into target: inout String) {
    write(expr: expr.callee, into: &target)
    target.write("(")
    for (i, argument) in expr.arguments.enumerated() {
      if i > 0 {
        target.write(", ")
      }
      write(expr: argument, into: &target)
    }
    target.write(")")
  }
  private func write(voidCast expr: CXXVoidCast, into target: inout String) {
    target.write("(void) ")
    write(expr: expr.baseExpr, into: &target)
  }
  private func write(conditionalExpr expr: CXXConditionalExpr, into target: inout String) {
    write(expr: expr.condition, into: &target)
    target.write(" ? ")
    write(expr: expr.trueExpr, into: &target)
    target.write(" : ")
    write(expr: expr.falseExpr, into: &target)
  }
  private func write(stmtExpr expr: CXXStmtExpr, into target: inout String) {
    write(stmt: expr.stmt, into: &target)
  }

  // MARK: Miscellaneous

  private func write(comment c: CXXComment, into target: inout String) {
    if c.comment.contains("\n") {
      target.write("/* \(c.comment) */")
    } else {
      target.write("// \(c.comment)\n")
    }
  }
}<|MERGE_RESOLUTION|>--- conflicted
+++ resolved
@@ -36,44 +36,20 @@
     target.write("#pragma once\n")
 
     // Emit include clauses.
-<<<<<<< HEAD
-    if source.isStdLib {
+    if source.isCoreLibrary {
       target.write("#include <variant>\n")
       target.write("#include <cstdint>\n")
       target.write("#include <cstdlib>\n")
     } else {
-      target.write("#include \"ValStdLib.h\"\n")
-=======
+      target.write("#include \"ValCore.h\"\n")
+    }
+
+    // Create a namespace for the entire module.
     if source.isCoreLibrary {
-      target.writeLine("#include <variant>")
-      target.writeLine("#include <cstdint>")
-      target.writeLine("#include <cstdlib>")
+      target.write("namespace Val {\n")
     } else {
-      target.writeLine("#include \"ValCore.h\"")
->>>>>>> 7c68f786
-    }
-
-    // Create a namespace for the entire module.
-<<<<<<< HEAD
-    target.write("namespace \(source.name) {\n")
-
-    // If we are not in the standard library, use the namespace corresponding to the standard lib.
-    if !source.isStdLib {
-      target.write("using namespace ValStdLib;\n")
-=======
-    if source.isCoreLibrary {
-      target.write("namespace Val")
-    } else {
-      target.write("namespace \(cxx: source.name)")
-    }
-    target.beginBrace()
-    target.writeNewline()
-
-    // If we are not in the standard library, use the namespace corresponding to the standard lib.
-    if !source.isCoreLibrary {
-      target.writeLine("using namespace Val;")
-      target.writeNewline()
->>>>>>> 7c68f786
+      target.write("namespace \(cxx: source.name) {\n")
+      target.write("using namespace Val;\n")
     }
 
     // Emit the C++ text needed for the header corresponding to the C++ declarations.
@@ -91,11 +67,7 @@
       }
     }
 
-<<<<<<< HEAD
-    return formatter(target)
-=======
-    return formatter?(target.code) ?? target.code
->>>>>>> 7c68f786
+    return formatter?(target) ?? target
   }
 
   /// Returns the C++ code for `source` that needs to be present in the source file.
@@ -106,17 +78,11 @@
     target.write("#include \"\(source.name).h\"\n")
 
     // Create a namespace for the entire module.
-<<<<<<< HEAD
-    target.write("namespace \(source.name) {\n")
-=======
     if isCoreLibrary {
-      target.write("namespace Val")
+      target.write("namespace Val {\n")
     } else {
-      target.write("namespace \(cxx: source.name)")
-    }
-    target.beginBrace()
-    target.writeNewline()
->>>>>>> 7c68f786
+      target.write("namespace \(cxx: source.name) {\n")
+    }
 
     // Emit the C++ text needed for the source file corresponding to the C++ declarations.
     for decl in source.topLevelDecls {
@@ -141,11 +107,7 @@
       target.write("\n")
     }
 
-<<<<<<< HEAD
-    return formatter(target)
-=======
-    return formatter?(target.code) ?? target.code
->>>>>>> 7c68f786
+    return formatter?(target) ?? target
   }
 
   // MARK: Declarations
@@ -181,24 +143,14 @@
 
   private func writeSignature(function decl: CXXFunctionDecl, into target: inout String) {
     write(typeExpr: decl.output, into: &target)
-<<<<<<< HEAD
     target.write(" ")
-    write(identifier: decl.identifier, into: &target)
-=======
-    target.writeSpace()
     target.write(decl.identifier)
->>>>>>> 7c68f786
     target.write("(")
     for i in 0 ..< decl.parameters.count {
       if i != 0 { target.write(", ") }
       write(typeExpr: decl.parameters[i].type, into: &target)
-<<<<<<< HEAD
       target.write(" ")
-      write(identifier: decl.parameters[i].name, into: &target)
-=======
-      target.writeSpace()
       target.write(decl.parameters[i].name)
->>>>>>> 7c68f786
     }
     target.write(")")
   }
@@ -235,13 +187,8 @@
       // Try to generate implict conversion constructors from C++ literal types.
       write(conversionCtor: decl, into: &target)
     }
-<<<<<<< HEAD
+
     target.write("};\n")
-=======
-
-    target.endBrace()
-    target.writeLine(";")
->>>>>>> 7c68f786
   }
 
   /// Writes to `target` the implicit conversion constructor for `source`, coverting from inner
@@ -265,25 +212,15 @@
       target.write("\(source.name)(")
       write(typeExpr: dataMembers[0].type, into: &target)
       target.write(" v) : ")
-<<<<<<< HEAD
-      write(identifier: dataMembers[0].name, into: &target)
+      target.write(dataMembers[0].name)
       target.write("(v) {}\n")
-=======
-      target.write(dataMembers[0].name)
-      target.writeLine("(v) {}")
->>>>>>> 7c68f786
     }
   }
 
   private func write(classAttribute decl: CXXClassAttribute, into target: inout String) {
     write(typeExpr: decl.type, into: &target)
-<<<<<<< HEAD
     target.write(" ")
-    write(identifier: decl.name, into: &target)
-=======
-    target.writeSpace()
     target.write(decl.name)
->>>>>>> 7c68f786
     if let value = decl.initializer {
       target.write(" = ")
       write(expr: value, into: &target)
@@ -293,13 +230,8 @@
 
   private func write(localVar decl: CXXLocalVarDecl, into target: inout String) {
     write(typeExpr: decl.type, into: &target)
-<<<<<<< HEAD
     target.write(" ")
-    write(identifier: decl.name, into: &target)
-=======
-    target.writeSpace()
     target.write(decl.name)
->>>>>>> 7c68f786
     if let value = decl.initializer {
       target.write(" = ")
       write(expr: value, into: &target)
@@ -431,29 +363,16 @@
   ) {
     target.write(expr.value)
   }
-<<<<<<< HEAD
-  private func write(identifier expr: CXXIdentifier, into target: inout String) {
-    target.write(expr.description)
-  }
+
   private func write(receiverExpr expr: CXXReceiverExpr, into target: inout String) {
     target.write("this")
   }
+
   private func write(typeExpr expr: CXXTypeExpr, into target: inout String) {
     target.write(expr.text)
   }
+
   private func write(infixExpr expr: CXXInfixExpr, into target: inout String) {
-=======
-
-  private func write(receiverExpr expr: CXXReceiverExpr, into target: inout CodeFormatter) {
-    target.write("this")
-  }
-
-  private func write(typeExpr expr: CXXTypeExpr, into target: inout CodeFormatter) {
-    target.write(expr.text)
-  }
-
-  private func write(infixExpr expr: CXXInfixExpr, into target: inout CodeFormatter) {
->>>>>>> 7c68f786
     // TODO: handle precedence and associativity; as of writing this comment, infix operators cannot be properly tested.
     write(expr: expr.lhs, into: &target)
     switch expr.oper {
@@ -557,4 +476,13 @@
       target.write("// \(c.comment)\n")
     }
   }
+}
+
+extension String {
+
+  /// Adds `n` to the output code.
+  mutating func write(_ n: CXXIdentifier) {
+    write(n.description)
+  }
+
 }
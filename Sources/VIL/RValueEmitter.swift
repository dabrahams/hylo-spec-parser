import AST
import Basic

/// A VIL emitter for r-values.
struct RValueEmitter: ExprVisitor {

  typealias ExprResult = Result<Operand, EmitterError>

  /// The state in which the r-value is emitted.
  let _state: UnsafeMutablePointer<Emitter.State>

  /// The VIL module used by the emitter.
  let _module: UnsafeMutablePointer<Module>

  var locals: SymbolTable {
    get { state.locals }
    _modify { yield &state.locals }
  }

  var state: Emitter.State {
    get { _state.pointee }
    _modify { yield &_state.pointee }
  }

  var module: Module {
    get { _module.pointee }
    _modify { yield &_module.pointee }
  }

  var allocs: [InstIndex] {
    get { _state.pointee.allocs }
    _modify { yield &_state.pointee.allocs }
  }

  mutating func emit(
    assign rvalue: Operand,
    to target: Operand,
    state: inout Emitter.State,
    into module: inout Module,
    range: SourceRange? = nil
  ) {
    Emitter.emit(assign: rvalue, to: target, state: &state, into: &_module.pointee, range: range)
  }

  /// Emits an r-value.
  mutating func emit(rvalue expr: Expr) -> Operand {
    Emitter.emit(rvalue: expr, state: &_state.pointee, into: &_module.pointee)
  }

  /// Emits an l-value.
  mutating func emit(lvalue expr: Expr) -> Operand {
    Emitter.emit(lvalue: expr, state: &_state.pointee, into: &_module.pointee)
  }

  /// Emits a borrowed address.
  mutating func emit(borrow expr: Expr, mutably: Bool) -> Operand {
    Emitter.emit(borrow: expr, mutably: mutably, state: &_state.pointee, into: &_module.pointee)
  }

  // ----------------------------------------------------------------------------------------------
  // MARK: Visitors
  // ----------------------------------------------------------------------------------------------

  func visit(_ node: BoolLiteralExpr) -> ExprResult {
    fatalError("not implemented")
  }

  mutating func visit(_ node: IntLiteralExpr) -> ExprResult {
    // We can assume the expression's type conforms to `ExpressibleBy***Literal` (as type checking
    // succeeded). Therefore we can look for a conversion constructor `new(literal:)`.
    let view = module.context.getTypeDecl(for: .ExpressibleByBuiltinIntLiteral)!.instanceType
      as! ViewType
    let callee: Operand

    let type = node.type.dealiased
    switch type {
    case let type as NominalType:
      // The node has a concrete type; we can dispatch `new(literal:)` statically.
      let conformance = type.decl.conformanceTable[view]!
      let fun = module.getOrCreateFunction(from: conformance.entries[0].impl as! CtorDecl)
      callee = Operand(FunRef(function: fun))

    case is SkolemType:
      // The node has an skolem type; we have to dispatch dynamically.
      fatalError("not implemented")

    default:
      fatalError("unreachable")
    }

    // Emit a call to the constructor.
    let literal = IntLiteralValue(value: node.value, context: module.context)
    let apply = module.insertApply(
      callee: callee,
      args: [Operand(literal)],
      range: node.range,
      at: state.ip)
    return .success(Operand(apply))
  }

  func visit(_ node: FloatLiteralExpr) -> ExprResult {
    fatalError("not implemented")
  }

  func visit(_ node: StringLiteralExpr) -> ExprResult {
    fatalError("not implemented")
  }

  mutating func visit(_ node: AssignExpr) -> ExprResult {
    // Emit the right operand first and the left operand second.
    let rvalue = emit(rvalue: node.rvalue)
    let lvalue = emit(lvalue: node.lvalue)
    Emitter.emit(
      assign: rvalue,
      to: lvalue,
      state: &_state.pointee,
      into: &_module.pointee,
      range: node.range)

    // An assignment always results in a unit value.
    return .success(Operand(UnitValue(context: module.context)))
  }

  func visit(_ node: BaseCastExpr) -> ExprResult {
    fatalError("unreachable")
  }

  mutating func visit(_ node: RuntimeCastExpr) -> ExprResult {
    // Emit the value to convert.
    var converted: Operand
    switch node.value.accept(&self) {
    case .success(let object):
      converted = object
    case let failure:
      return failure
    }

    // Determine the kind of conversion we have to emit.
    let sourceType = node.value.type.dealiased
    let targetType = node.type.dealiased

    // FIXME: Handle structural casts.
    precondition(!(sourceType is TupleType) || !(targetType is TupleType))

    if sourceType == targetType {
      // Same type conversion always succeeds.
      module.context.report(
        .castAlwaysSucceeds(from: node.value.type, to: node.type, range: node.range))
    } else if sourceType is FunType {
      // Runtime conversion of function types always fails.
      module.context.report(.runtimeFunctionTypeConversion(range: node.range))
      module.insertCondFail(
        cond: Operand(IntValue.makeTrue(context: module.context)), range: node.range, at: state.ip)
      converted = Operand(PoisonValue(type: .lower(targetType)))
    } else if sourceType.isExistential && !targetType.isExistential {
      // Existential to grounded conversion borrows from the existential.
      converted = Operand(module.insertOpenExist(
        container: converted, range: node.range, at: state.ip))
    } else {
      // Default to scalar conversion.
      converted = Operand(module.insertCheckedCast(
        value: converted, type: .lower(targetType), range: node.range, at: state.ip))
    }

    return .success(converted)
  }

  mutating func visit(_ node: TupleExpr) -> ExprResult {
    let tuple = module.insertTuple(
      type: node.type as! TupleType,
      elems: node.elems.map({ elem in emit(rvalue: elem.value) }), at: state.ip)
    return .success(Operand(tuple))
  }

  mutating func visit(_ node: CallExpr) -> ExprResult {
    let callee: Operand
    var args: [Operand] = []
    var argsRanges: [SourceRange?] = []

    // Emit the function's callee.
    switch node.fun {
    case let expr as MemberDeclRefExpr where expr.decl.isMember:
      // The callee is a reference to a member declaration.
      if let decl = expr.decl as? BaseFunDecl {
        // The callee is a method; emit the receiver along with the dispatched function ref.
        argsRanges.append(expr.base.range)
        if decl.isConsuming {
          // The receiver is consumed; emit an r-value.
          args.append(emit(rvalue: expr.base))
          callee = expr.base.type.isExistential
            ? Operand(module.insertWitnessMethod(container: args[0], decl: decl, at: state.ip))
            : Operand(FunRef(function: module.getOrCreateFunction(from: decl)))
        } else {
          // The receiver is borrowed; emit a borrowable l-value.
          args.append(emit(borrow: expr.base, mutably: decl.isMutating))
          callee = expr.base.type.isExistential
            ? Operand(module.insertWitnessMethod(container: args[0], decl: decl, at: state.ip))
            : Operand(FunRef(function: module.getOrCreateFunction(from: decl)))
        }
      } else {
        // The callee is a functional property; emit a regular member access.
        callee = emit(borrow: node.fun, mutably: false)
      }

    case let expr as DeclRefExpr:
      switch expr.decl {
      case let decl as FunDecl where decl.isBuiltin:
        // The callee is a reference to a built-in function.
        callee = Operand(BuiltinFunRef(decl: decl))

      case let decl as BaseFunDecl
        where (decl is CtorDecl) || decl.computeAllCaptures().isEmpty:
        // The callee is a reference to a thin function.
        callee = Operand(FunRef(function: module.getOrCreateFunction(from: decl)))

      default:
        /// The callee is a thick function.
        callee = emit(borrow: node.fun, mutably: false)
      }

    default:
      // The calle is an expression producing a thick function.
      callee = emit(borrow: node.fun, mutably: false)
    }

    // Emit the function's arguments.
    let params = (node.fun.type as! FunType).params
    var temporaries: [InstIndex] = []
    for i in 0 ..< node.args.count {
      argsRanges.append(node.args[i].value.range)
      switch params[i].policy! {
      case .local:
        // Local parameters are passed by reference.
        args.append(emit(borrow: node.args[i].value, mutably: false))

      case .inout:
        // Mutating parameters are passed by reference.
        args.append(emit(borrow: node.args[i].value, mutably: true))

      case .consuming:
        // Consuming parameters are passed by value.
        args.append(emit(rvalue: node.args[i].value))
      }

      // If the parameter has an existential type but the argument doesn't, the latter has to be
      // wrapped before being passed.
      if params[i].type.isExistential != node.args[i].value.type.isExistential {
        let paramType = params[i].type as! FunParamType

        switch params[i].policy! {
        case .local:
          // Wraps a borrowed reference.
          let borrow = module.insertBorrowExistAddr(
            source: args[i],
            interfaceType: .lower(params[i].type).address,
            range: node.args[i].value.range,
            at: state.ip)
          args[i] = Operand(borrow)

        case .consuming:
          // Wraps an owned object.
          let alloc = module.insertAllocStack(allocType: .lower(paramType.rawType), at: state.ip)
          temporaries.append(alloc)
          module.insertInitExist(
            container: Operand(alloc),
            object: args[i],
            range: node.args[i].value.range,
            at: state.ip)
          args[i] = Operand(module.insertLoad(source: Operand(alloc), at: state.ip))

        case .inout:
          // Arguments to mutating parameters can't be wrapped.
          fatalError("unreachable")
        }
      }
    }

    // Emit the call.
    let apply = module.insertApply(
      callee: callee,
      args: args,
      range: node.range,
      argsRanges: argsRanges,
      at: state.ip)

    // Deallocate temporaries.
    for i in temporaries.reversed() {
      module.insertDeallocStack(alloc: Operand(i), at: state.ip)
    }

    return .success(Operand(apply))
  }

  func visit(_ node: UnresolvedDeclRefExpr) -> ExprResult {
    fatalError("unreachable")
  }

  func visit(_ node: UnresolvedMemberExpr) -> ExprResult {
    fatalError("unreachable")
  }

  func visit(_ node: UnresolvedQualDeclRefExpr) -> ExprResult {
    fatalError("unreachable")
  }

  func visit(_ node: OverloadedDeclRefExpr) -> ExprResult {
    fatalError("unreachable")
  }

  mutating func visit(_ node: DeclRefExpr) -> ExprResult {
    // If the identifier refers to a variable or a function parameter, its value should appear in
    // the local symbol table.
    if let value = locals[ObjectIdentifier(node.decl)] {
      // FIXME: Is there a more reliable way to determine whether an address must be loaded?
      return module.type(of: value).isAddress
        ? .success(Operand(module.insertLoad(source: value, range: node.range, at: state.ip)))
        : .success(value)
    }

    // If the identifier refers to a function, wrap a reference into a thick function container.
    // Note: the referred function must be thin or it would have already been found in the local
    // symbol table above.
    if let decl = node.decl as? BaseFunDecl {
      assert(!decl.isBuiltin, "cannot wrap built-in function into a closure")
      let ref = FunRef(function: module.getOrCreateFunction(from: decl))
      let thk = module.insertThinToThick(ref: ref, at: state.ip)
      return .success(Operand(thk))
    }

    // FIXME: Handle computed properties.
    fatalError("not implemented")
  }

  func visit(_ node: TypeDeclRefExpr) -> ExprResult {
    fatalError()
  }

  mutating func visit(_ node: MemberDeclRefExpr) -> ExprResult {
    // Emit the base value.
    let base: Operand
    switch node.base.accept(&self) {
    case .success(let val):
      base = val
    case let failure:
      return failure
    }

    if let decl = node.decl as? VarDecl, decl.hasStorage {
      // If the base is a tuple, extract the selected member and end destroy the other ones.
      // Extracting stored properties from other data types is illegal.
      guard node.base.type.dealiased is TupleType else {
        return .failure(.moveOfStoredProperty(decl))
      }

      let member = module.insertRecordMember(
        record: base, memberDecl: decl, type: .lower(node.type), range: node.range, at: state.ip)
      // return .success(Operand(member))
      fatalError("not implemented")
    }

    fatalError("not implemented")
  }

  func visit(_ node: TupleMemberExpr) -> ExprResult {
    fatalError("not implemented")
  }

  mutating func visit(_ node: AsyncExpr) -> ExprResult {
    // Emit the function representing the body of the expression.
    let fun = Emitter.emit(function: node.body, into: &module)
    let ref = FunRef(function: fun)

<<<<<<< HEAD
    // Emit the value of each captured declaration. Capture with `let` or `var` semantics are
    // copied from the environment, and so we must emit a r-value either way.
=======
    // Emit the value of each captured declaration.
>>>>>>> e2404aaa
    let captureTable = node.body.computeAllCaptures()
    var captures: [Operand] = []
    for (key, value) in captureTable {
      // FIXME: locate captures more precisely.
      let expr = DeclRefExpr(decl: key.decl, type: value.type)
      expr.range = node.range

      switch value.policy {
      case .local:
        // Capture is borrowed.
        captures.append(emit(borrow: expr, mutably: false))

      case .inout:
        // Capture is borrowed.
        captures.append(emit(borrow: expr, mutably: true))

      case .consuming:
        // Capture is consumed.
        captures.append(emit(rvalue: expr))
      }
    }

    let future = module.insertAsync(
      ref: ref,
      captures: captures,
      range: node.range,
      captureRanges: Array(repeating: node.range, count: captureTable.count),
      at: state.ip)
    return .success(Operand(future))
  }

  mutating func visit(_ node: AwaitExpr) -> ExprResult {
    let awaited = emit(rvalue: node.value)
    return .success(Operand(module.insertAwait(value: awaited, range: node.range, at: state.ip)))
  }

  mutating func visit(_ node: AddrOfExpr) -> ExprResult {
    return .success(emit(lvalue: node.value))
  }

  mutating func visit(_ node: MatchExpr) -> ExprResult {
    assert(!node.cases.isEmpty)

    // If the node is a sub-expression, allocate storage for its "value".
    let storage: InstIndex? = node.isSubexpr
      ? module.insertAllocStack(allocType: .lower(node.type), at: state.ip)
      : nil

    // Emit the subject of the match.
    let subjectLoc = emit(borrow: node.subject, mutably: false)

    // Create a "sink" block where all cases will branch unconditionally.
    let sink = module.insertBasicBlock(in: state.funName)

    /// Emits the body of a case in the current block.
    func emitCaseBody(body: BraceStmt) {
      if let storage = storage {
        let value = emit(rvalue: body.stmts[0] as! Expr)
        module.insertStore(value, to: Operand(storage), at: state.ip)
      } else {
        Emitter.emit(brace: body, state: &_state.pointee, into: &_module.pointee)
      }
      module.insertBranch(dest: sink, at: state.ip)
    }

    // Emit each case statement.
    let subjectType = node.subject.type.dealiased
    for stmt in node.cases {
      // Wildcard patterns are irrefutable.
      if stmt.pattern is WildcardPattern {
        assert(stmt.pattern.type == node.subject.type)
        emitCaseBody(body: stmt.body)
        break
      }

      if let pattern = stmt.pattern as? BindingPattern {
        // FIXME: Handle destructuring.
        precondition(pattern.namedPatterns.count == 1, "not implemented")
        let decl = pattern.namedPatterns[0].decl
        let patternType = pattern.type.dealiased

        // The pattern is irrefutable if it has the same type as the subject.
        if patternType == subjectType {
          if decl.isMutable {
            // Mutable bindings are consuming.
            let loc = Operand(Emitter.emit(
              storedVar: decl, state: &_state.pointee, into: &_module.pointee))
            locals[ObjectIdentifier(decl)] = loc
            module.insertMoveAddr(from: subjectLoc, to: loc, range: pattern.range, at: state.ip)
          } else {
            // Immutable bindings are borrowing immutably.
            let borrow = module.insertBorrowAddr(
              source: subjectLoc, range: pattern.range, at: state.ip)
            locals[ObjectIdentifier(decl)] = Operand(borrow)
          }

          emitCaseBody(body: stmt.body)
          state.ip = .endOf(sink)
          break
        }

        // If the pattern has a different type, attempt to cast it.
        else {
          let loweredTargetType = VILType.lower(patternType).address

          // FIXME: Handle structural casts.
          precondition(!(subjectType is TupleType) || !(patternType is TupleType))

          if subjectType is FunType {
            // Runtime conversion of function types always fails.
            module.context.report(.runtimeFunctionTypeConversion(range: pattern.range))
            module.insertFail(range: pattern.range, at: state.ip)
            locals[ObjectIdentifier(decl)] = Operand(PoisonValue(type: loweredTargetType))

            emitCaseBody(body: stmt.body)
            state.ip = .endOf(sink)
            break
          } else {
            let source: Operand
            if subjectType.isExistential && !patternType.isExistential {
              source = Operand(module.insertOpenExistAddr(
                container: subjectLoc, range: pattern.range, at: state.ip))
            } else {
              source = subjectLoc
            }

            let succ = module.insertBasicBlock(in: state.funName)
            let fail = module.insertBasicBlock(in: state.funName)
            let cond = module.insertIsCastableAddr(
              source: source, type: loweredTargetType, range: pattern.range, at: state.ip)
            module.insertCondBranch(
              cond: Operand(cond),
              succ: succ, succArgs: [],
              fail: fail, failArgs: [],
              range: pattern.range,
              at: state.ip)

            state.ip = .endOf(succ)
            locals[ObjectIdentifier(decl)] = Operand(module.insertCheckedCastAddr(
              source: source, type: loweredTargetType, range: pattern.range, at: state.ip))

            emitCaseBody(body: stmt.body)
            state.ip = .endOf(fail)
          }
        }

        continue
      }

      // FIXME: Handle complex conditional patterns recursively.
      fatalError("not implemented")
    }

    state.ip = .endOf(sink)
    if let storage = storage {
      let result = module.insertLoad(source: Operand(storage), at: state.ip)
      module.insertDeallocStack(alloc: Operand(storage), at: state.ip)
      return .success(Operand(result))
    } else {
      return .success(Operand(UnitValue(context: module.context)))
    }
  }

  func visit(_ node: WildcardExpr) -> ExprResult {
    fatalError()
  }

  func visit(_ node: ErrorExpr) -> ExprResult {
    return .success(Operand(PoisonValue(type: .lower(node.type))))
  }

}<|MERGE_RESOLUTION|>--- conflicted
+++ resolved
@@ -370,12 +370,8 @@
     let fun = Emitter.emit(function: node.body, into: &module)
     let ref = FunRef(function: fun)
 
-<<<<<<< HEAD
-    // Emit the value of each captured declaration. Capture with `let` or `var` semantics are
-    // copied from the environment, and so we must emit a r-value either way.
-=======
-    // Emit the value of each captured declaration.
->>>>>>> e2404aaa
+    // Emit the value of each captured declaration. Captures with the `consuming` are emitted
+        // as r-values and consumed from the environment. Other captures are borrowed.
     let captureTable = node.body.computeAllCaptures()
     var captures: [Operand] = []
     for (key, value) in captureTable {
@@ -385,15 +381,10 @@
 
       switch value.policy {
       case .local:
-        // Capture is borrowed.
         captures.append(emit(borrow: expr, mutably: false))
-
       case .inout:
-        // Capture is borrowed.
         captures.append(emit(borrow: expr, mutably: true))
-
       case .consuming:
-        // Capture is consumed.
         captures.append(emit(rvalue: expr))
       }
     }

import Core
import DequeModule
import Utils

extension Module {

  /// Ensures the Law of Exclusivity is satisfied in `f`, reporting errors and warnings to
  /// `diagnostics`.
  ///
  /// - Requires: `f` is in `self`.
  public func ensureExclusivity(in f: Function.ID, diagnostics: inout DiagnosticSet) {
    var machine = AbstractInterpreter(analyzing: f, in: self, entryContext: entryContext(of: f))

    // Verify that the borrow instructions in `b` satisfy the Law of Exclusivity given `context`,
    // reporting violations of exclusivity in `diagnostics`.
    machine.fixedPoint { (b, _, context) in
      let blockInstructions = self[f][b].instructions
      for i in blockInstructions.indices {
        let user = InstructionID(f, b, i.address)

        switch blockInstructions[i] {
        case is AllocStackInstruction:
          interpret(allocStack: user, in: &context)
        case is BorrowInstruction:
          interpret(borrow: user, in: &context)
        case is CloseSumInstruction:
          interpret(closeSum: user, in: &context)
        case is DeallocStackInstruction:
          interpret(deallocStack: user, in: &context)
        case is EndBorrowInstruction:
          interpret(endBorrow: user, in: &context)
        case is EndProjectInstruction:
          interpret(endProject: user, in: &context)
        case is GlobalAddrInstruction:
          interpret(globalAddr: user, in: &context)
        case is OpenSumInstruction:
          interpret(openSum: user, in: &context)
        case is PointerToAddressInstruction:
          interpret(pointerToAddress: user, in: &context)
        case is ProjectInstruction:
          interpret(project: user, in: &context)
<<<<<<< HEAD
        case is WrapExistentialAddrInstruction:
=======
        case is SubfieldViewInstruction:
          interpret(subfieldView: user, in: &context)
        case is WrapAddrInstruction:
>>>>>>> 25e55e17
          interpret(wrapAddr: user, in: &context)
        default:
          continue
        }
      }
    }

    /// Interprets `i` in `context`, reporting violations into `diagnostics`.
    func interpret(allocStack i: InstructionID, in context: inout Context) {
      let s = self[i] as! AllocStackInstruction
      let l = AbstractLocation.root(.register(i, 0))
      precondition(context.memory[l] == nil, "stack leak")

      context.memory[l] = .init(
        layout: AbstractTypeLayout(of: s.allocatedType, definedIn: program),
        value: .full(.unique))
      context.locals[.register(i, 0)] = .locations([l])
    }

    /// Interprets `i` in `context`, reporting violations into `diagnostics`.
    func interpret(borrow i: InstructionID, in context: inout Context) {
      let borrow = self[i] as! BorrowInstruction
      if case .constant = borrow.location { unreachable("borrowed source is a constant") }

      // Skip the instruction if an error occured upstream.
      guard context.locals[borrow.location] != nil else {
        assert(diagnostics.containsError)
        return
      }

      let former = reborrowedSource(borrow)
      var hasConflict = false
      context.forEachObject(at: borrow.location) { (o) in
        // We can always create new borrows if there aren't any.
        // TODO: immutable sources
        let borrowers = o.value.borrowers
        if borrowers.isEmpty {
          o.value.insertBorrower(i)
          return
        }

        // Otherwise, we can form a new borrow if and only if:
        // * we're reborrowing from a unique mutable borrower; or
        // * we're borrowing a `let` and there's at least one immutable borrowers.
        switch borrow.capability {
        case .let:
          let isImmutable = borrowers.contains(where: isImmutableBorrow(_:))
          if isImmutable || former.map(borrowers.containsOnly(_:)) ?? false {
            o.value.insertBorrower(i)
          } else {
            diagnostics.insert(.error(illegalImmutableAccessAt: borrow.site))
            hasConflict = true
          }

        case .inout, .set:
          if former.map({ borrowers.containsOnly($0) && isMutableBorrow($0) }) ?? false {
            o.value.removeBorrower(former!)
            o.value.insertBorrower(i)
          } else {
            diagnostics.insert(.error(illegalMutableAccessAt: borrow.site))
            hasConflict = true
          }

        case .sink, .yielded:
          unreachable()
        }
      }

      // Don't set the locals if an error occured to avoid cascading errors downstream.
      if !hasConflict {
        context.locals[.register(i, 0)] = context.locals[borrow.location]!
      }
    }

    /// Interprets `i` in `context`, reporting violations into `diagnostics`.
    func interpret(closeSum i: InstructionID, in context: inout Context) {
      let s = self[i] as! CloseSumInstruction
      let payload = context.locals[s.start]!.unwrapLocations()!.uniqueElement!

      // The state of the projected payload can't be partial.
      let o = context.withObject(at: payload, { $0 })
      guard case .full(let payloadInitializationState) = o.value else {
        fatalError()
      }

      // Copy the state of the payload to set the state of the container.
      let start = self[s.start.instruction!] as! OpenSumInstruction
      context.forEachObject(at: start.container) { (o) in
        o.value = .full(payloadInitializationState)
      }

      context.memory[payload] = nil
    }

    /// Interprets `i` in `context`, reporting violations into `diagnostics`.
    func interpret(deallocStack i: InstructionID, in context: inout Context) {
      let dealloc = self[i] as! DeallocStackInstruction
      let l = context.locals[dealloc.location]!.unwrapLocations()!.uniqueElement!
      context.memory[l] = nil
    }

    /// Interprets `i` in `context`, reporting violations into `diagnostics`.
    func interpret(endBorrow i: InstructionID, in context: inout Context) {
      let end = self[i] as! EndBorrowInstruction

      // Skip the instruction if an error occured upstream.
      guard context.locals[end.borrow] != nil else {
        assert(diagnostics.containsError)
        return
      }

      // Remove the ended borrow from the objects' borrowers, putting the borrowed source back in
      // case the ended borrow was a reborrow.
      let borrowID = end.borrow.instruction!
      let borrow = self[borrowID] as! BorrowInstruction
      let former = reborrowedSource(borrow)
      context.forEachObject(at: end.borrow) { (o) in
        if !o.value.removeBorrower(borrowID) { return }
        if let s = former {
          switch borrow.capability {
          case .let:
            assert(o.value.borrowers.contains(s))
          case .set, .inout:
            o.value.insertBorrower(s)
          case .sink, .yielded:
            unreachable()
          }
        }
      }
    }

    /// Interprets `i` in `context`, reporting violations into `diagnostics`.
    func interpret(endProject i: InstructionID, in context: inout Context) {
      let s = self[i] as! EndProjectInstruction

      // Skip the instruction if an error occured upstream.
      guard context.locals[s.projection] != nil else {
        assert(diagnostics.containsError)
        return
      }
    }

    /// Interprets `i` in `context`, reporting violations into `diagnostics`.
    func interpret(globalAddr i: InstructionID, in context: inout Context) {
      let s = self[i] as! GlobalAddrInstruction
      let l = AbstractLocation.root(.register(i, 0))

      context.memory[l] = .init(
        layout: AbstractTypeLayout(of: s.valueType, definedIn: program),
        value: .full(.unique))
      context.locals[.register(i, 0)] = .locations([l])
    }

    /// Interprets `i` in `context`, reporting violations into `diagnostics`.
    func interpret(openSum i: InstructionID, in context: inout Context) {
      let s = self[i] as! OpenSumInstruction
      let l = AbstractLocation.root(.register(i, 0))
      precondition(context.memory[l] == nil, "overlapping accesses to sum payload")

      // Operand must be a location.
      let locations = context.locals[s.container]!.unwrapLocations()!

      // Objects at each location have the same state unless DI or LoE has been broken.
      let o = context.withObject(at: locations.first!, { $0 })
      let t = AbstractTypeLayout(of: s.payloadType, definedIn: program)

      context.memory[l] = .init(layout: t, value: o.value)
      context.locals[.register(i, 0)] = .locations([l])
    }

    /// Interprets `i` in `context`, reporting violations into `diagnostics`.
    func interpret(pointerToAddress i: InstructionID, in context: inout Context) {
      let s = self[i] as! PointerToAddressInstruction
      let l = AbstractLocation.root(.register(i, 0))

      context.memory[l] = .init(
        layout: AbstractTypeLayout(of: s.target.bareType, definedIn: program),
        value: .full(.unique))
      context.locals[.register(i, 0)] = .locations([l])
    }

    /// Interprets `i` in `context`, reporting violations into `diagnostics`.
    func interpret(project i: InstructionID, in context: inout Context) {
      let s = self[i] as! ProjectInstruction
      let l = AbstractLocation.root(.register(i, 0))
      precondition(context.memory[l] == nil, "projection leak")

      context.memory[l] = .init(
        layout: AbstractTypeLayout(of: s.projection.bareType, definedIn: program),
        value: .full(.unique))
      context.locals[.register(i, 0)] = .locations([l])
    }

    /// Interprets `i` in `context`, reporting violations into `diagnostics`.
    func interpret(subfieldView i: InstructionID, in context: inout Context) {
      let s = self[i] as! SubfieldViewInstruction
      if case .constant = s.recordAddress {
        // Operand is a constant.
        fatalError("not implemented")
      }

      // Skip the instruction if an error occured upstream.
      guard let base = context.locals[s.recordAddress] else {
        assert(diagnostics.containsError)
        return
      }

      let newLocations = base.unwrapLocations()!.map({ $0.appending(s.subfield) })
      context.locals[.register(i, 0)] = .locations(Set(newLocations))
    }

    /// Interprets `i` in `context`, reporting violations into `diagnostics`.
    func interpret(wrapAddr i: InstructionID, in context: inout Context) {
      let s = self[i] as! WrapExistentialAddrInstruction
      if case .constant = s.witness {
        // Operand is a constant.
        fatalError("not implemented")
      }

      context.locals[.register(i, 0)] = context.locals[s.witness]
    }

  }

  /// Returns the initial context in which `f` should be interpreted.
  private func entryContext(of f: Function.ID) -> Context {
    let function = self[f]
    var result = Context()

    let entry = Block.ID(f, function.entry!)
    addParameter(.set, function.output, of: entry, at: function.inputs.count, in: &result)
    for i in function.inputs.indices {
      addParameter(function.inputs[i].type, of: entry, at: i, in: &result)
    }

    return result
  }

  /// Configure in `context` the initial state of the parameter at `position` in `entry`, which
  /// has type `t`.
  private func addParameter(
    _ t: ParameterType, of entry: Block.ID, at position: Int,
    in context: inout Context
  ) {
    addParameter(t.access, t.bareType, of: entry, at: position, in: &context)
  }

  /// Configure in `context` the initial state of the parameter at `position` in `entry`, which
  /// has type `t` passed with capability `k`.
  private func addParameter(
    _ k: AccessEffect, _ t: AnyType, of entry: Block.ID, at position: Int,
    in context: inout Context
  ) {
    let l = AbstractTypeLayout(of: t, definedIn: program)
    let p = Operand.parameter(entry, position)

    switch k {
    case .let, .inout, .set, .sink:
      let a = AbstractLocation.root(p)
      context.locals[p] = .locations([a])
      context.memory[a] = .init(layout: l, value: .full(.unique))

    case .yielded:
      preconditionFailure("cannot represent instance of yielded type")
    }
  }

  /// Returns `true` iff `i` is a `borrow` instruction taking the `inout` or `set` capability.
  private func isMutableBorrow(_ i: InstructionID) -> Bool {
    if let borrow = self[i] as? BorrowInstruction {
      return borrow.capability == .inout || borrow.capability == .set
    } else {
      return false
    }
  }

  /// Returns `true` iff `i` is a `borrow` instruction taking the `let` capability.
  private func isImmutableBorrow(_ i: InstructionID) -> Bool {
    if let borrow = self[i] as? BorrowInstruction {
      return borrow.capability == .let
    } else {
      return false
    }
  }

  /// Returns the borrowed instruction from which `b` reborrows, if any.
  private func reborrowedSource(_ b: BorrowInstruction) -> InstructionID? {
    if let s = accessSource(b.location).instruction, self[s] is BorrowInstruction {
      return s
    } else {
      return nil
    }
  }

  /// Returns the source of the access denoted by `o`.
  ///
  /// - Requires: `o` denotes a location.
  private func accessSource(_ o: Operand) -> Operand {
    if case .register(let i, _) = o, let a = self[i] as? SubfieldViewInstruction {
      return accessSource(a.recordAddress)
    } else {
      return o
    }
  }

}

/// An abstract interpretation context.
private typealias Context = AbstractContext<State>

/// The ownership state of an object or sub-object.
///
/// Instances form a lattice whose supremum is `.unique` and infimum is `.shared(by: s)`
/// where `s` is the set of all instructions. The meet of two elements denotes the conservative
/// superposition of two ownership states.
private enum State: AbstractDomain {

  /// Object is unique.
  case unique

  /// Object is shared.
  ///
  /// - Requires: The payload is not empty.
  case shared(by: Set<InstructionID>)

  /// Forms a new state by merging `lhs` with `rhs`.
  static func && (lhs: State, rhs: State) -> State {
    switch lhs {
    case .unique:
      return rhs

    case .shared(let a):
      if case .shared(let b) = rhs {
        return .shared(by: a.union(b))
      } else {
        return .shared(by: a)
      }
    }
  }

}

extension State: CustomStringConvertible {

  var description: String {
    switch self {
    case .unique:
      return "\u{23Fa}"
    case .shared(let borrowers):
      return "←\(borrowers)"
    }
  }

}

extension AbstractObject.Value where Domain == State {

  /// The set of instructions borrowing the object or a part thereof.
  fileprivate var borrowers: Set<InstructionID> {
    switch self {
    case .full(.unique):
      return []
    case .full(.shared(let b)):
      return b
    case .partial(let parts):
      return parts.reduce(into: [], { $0.formUnion($1.borrowers) })
    }
  }

  /// Inserts `b` to the object's borrowers, returning `true` iff `b` wasn't already included.
  @discardableResult
  fileprivate mutating func insertBorrower(_ b: InstructionID) -> Bool {
    switch self {
    case .full(.unique):
      self = .full(.shared(by: [b]))
      return true

    case .full(.shared(var borrowers)):
      let (inserted, _) = borrowers.insert(b)
      self = .full(.shared(by: borrowers))
      return inserted

    case .partial(var parts):
      var inserted = 0
      for i in parts.indices {
        if parts[i].insertBorrower(b) { inserted += 1 }
      }
      self = .partial(parts)
      if inserted != parts.count {
        self = self.canonical
      }
      return inserted > 0
    }
  }

  /// Removes `b` from the object's borrowers, returning `true` iff `b` was present.
  @discardableResult
  fileprivate mutating func removeBorrower(_ b: InstructionID) -> Bool {
    switch self {
    case .full(.unique):
      return false

    case .full(.shared(var borrowers)):
      let removed = borrowers.remove(b) != nil
      self = borrowers.isEmpty ? .full(.unique) : .full(.shared(by: borrowers))
      return removed

    case .partial(var parts):
      var removed = false
      for i in parts.indices {
        removed = parts[i].removeBorrower(b) || removed
      }
      self = .partial(parts).canonical
      return removed
    }
  }

}

extension Set {

  /// Returns `true` iff `self` contains `uniqueElement` and no other element.
  fileprivate func containsOnly(_ uniqueElement: Element) -> Bool {
    (count == 1) && contains(uniqueElement)
  }

}

extension Diagnostic {

  fileprivate static func error(illegalImmutableAccessAt site: SourceRange) -> Diagnostic {
    .error("illegal immutable access", at: site)
  }

  fileprivate static func error(illegalMutableAccessAt site: SourceRange) -> Diagnostic {
    .error("illegal mutable access", at: site)
  }

}<|MERGE_RESOLUTION|>--- conflicted
+++ resolved
@@ -39,14 +39,10 @@
           interpret(pointerToAddress: user, in: &context)
         case is ProjectInstruction:
           interpret(project: user, in: &context)
-<<<<<<< HEAD
-        case is WrapExistentialAddrInstruction:
-=======
         case is SubfieldViewInstruction:
           interpret(subfieldView: user, in: &context)
-        case is WrapAddrInstruction:
->>>>>>> 25e55e17
-          interpret(wrapAddr: user, in: &context)
+        case is WrapExistentialAddrInstruction:
+          interpret(WrapExistential: user, in: &context)
         default:
           continue
         }
@@ -258,7 +254,7 @@
     }
 
     /// Interprets `i` in `context`, reporting violations into `diagnostics`.
-    func interpret(wrapAddr i: InstructionID, in context: inout Context) {
+    func interpret(WrapExistential i: InstructionID, in context: inout Context) {
       let s = self[i] as! WrapExistentialAddrInstruction
       if case .constant = s.witness {
         // Operand is a constant.

--- conflicted
+++ resolved
@@ -11,116 +11,9 @@
   public func ensureExclusivity(in f: Function.ID, diagnostics: inout DiagnosticSet) {
     var machine = AbstractInterpreter(analyzing: f, in: self, entryContext: entryContext(of: f))
 
-<<<<<<< HEAD
     // Verify that the borrow instructions in `b` satisfy the Law of Exclusivity given `context`,
     // reporting violations of exclusivity in `diagnostics`.
     machine.fixedPoint { (b, _, context) in
-=======
-    /// The control flow graph of the function to analyze.
-    let cfg = self[f].cfg()
-
-    /// The dominator tree of the function to analyze.
-    let dominatorTree = DominatorTree(function: f, cfg: cfg, in: self)
-
-    /// A FILO list of blocks to visit.
-    var work = Deque(dominatorTree.bfs)
-
-    /// The set of blocks that no longer need to be visited.
-    var done: Set<Function.Blocks.Address> = []
-
-    /// The state of the abstract interpreter before and after the visited basic blocks.
-    var contexts: Contexts = [:]
-
-    // Interpret the function until we reach a fixed point.
-    while let blockToProcess = work.popFirst() {
-      guard isVisitable(blockToProcess) else {
-        work.append(blockToProcess)
-        continue
-      }
-
-      // The entry block is a special case.
-      if blockToProcess == self[f].entry {
-        let x = entryContext(of: f)
-        let y = afterContext(of: blockToProcess, in: x)
-        contexts[blockToProcess] = (before: x, after: y)
-        done.insert(blockToProcess)
-        continue
-      }
-
-      let (newBefore, sources) = beforeContext(of: blockToProcess)
-      let newAfter: Context
-      if contexts[blockToProcess]?.before != newBefore {
-        newAfter = afterContext(of: blockToProcess, in: newBefore)
-      } else if sources.count != cfg.predecessors(of: blockToProcess).count {
-        newAfter = contexts[blockToProcess]!.after
-      } else {
-        done.insert(blockToProcess)
-        continue
-      }
-
-      // We're done with the current block if ...
-      let isBlockDone: Bool = {
-        // 1) we're done with all of the block's predecessors.
-        let pending = cfg.predecessors(of: blockToProcess).filter({ !done.contains($0) })
-        if pending.isEmpty { return true }
-
-        // 2) the only predecessor left is the block itself, yet the after-context didn't change.
-        return (pending.count == 1)
-          && (pending[0] == blockToProcess)
-          && (contexts[blockToProcess]?.after == newAfter)
-      }()
-
-      // Update the before/after-context pair for the current block and move to the next one.
-      contexts[blockToProcess] = (before: newBefore, after: newAfter)
-      if isBlockDone {
-        done.insert(blockToProcess)
-      } else {
-        work.append(blockToProcess)
-      }
-    }
-
-    /// Returns `true` if `b` has been visited.
-    func visited(_ b: Function.Blocks.Address) -> Bool {
-      contexts[b] != nil
-    }
-
-    /// Returns `true` if `b` is ready to be visited.
-    ///
-    /// Computing the before-context of `b` requires knowing the state of all uses in `b` that are
-    /// defined its (transitive) predecessors. Because a definition must dominate all its uses, we
-    /// can assume the predecessors dominated by `b` don't define variables used in `b`. Hence, `b`
-    /// can be visited iff all its predecessors have been visited or are dominated by `b`.
-    func isVisitable(_ b: Function.Blocks.Address) -> Bool {
-      if let d = dominatorTree.immediateDominator(of: b) {
-        return visited(d)
-          && cfg.predecessors(of: b).allSatisfy({ (p) in
-            visited(p) || dominatorTree.dominates(b, p)
-          })
-      } else {
-        // No predecessor.
-        return true
-      }
-    }
-
-    /// Returns the before-context of `b` and the predecessors from which it's been computed.
-    ///
-    /// - Requires: `isVisitable(b)` is `true`
-    func beforeContext(
-      of b: Function.Blocks.Address
-    ) -> (context: Context, sources: [Function.Blocks.Address]) {
-      let p = cfg.predecessors(of: b)
-      let sources = p.filter({ contexts[$0] != nil })
-      return (.init(merging: sources.lazy.map({ contexts[$0]!.after })), sources)
-    }
-
-    /// Returns the after-context of `b` formed by interpreting it in `initialContext`, reporting
-    /// violations of exclusivity in `diagnostics`.
-    func afterContext(
-      of b: Function.Blocks.Address,
-      in initialContext: Context
-    ) -> Context {
-      var newContext = initialContext
->>>>>>> 37609799
       let blockInstructions = self[f][b].instructions
       for i in blockInstructions.indices {
         let user = InstructionID(f, b, i.address)

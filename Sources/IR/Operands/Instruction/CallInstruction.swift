--- conflicted
+++ resolved
@@ -59,12 +59,7 @@
     to arguments: [Operand],
     anchoredAt anchor: SourceRange
   ) -> CallInstruction {
-<<<<<<< HEAD
-    let calleeType = LambdaType(type(of: callee).astType)!.strippingEnvironment
-=======
-    let calleeType = LambdaType(type(of: callee).ast)!
-    precondition(calleeType.environment == .void)
->>>>>>> be10b837
+    let calleeType = LambdaType(type(of: callee).ast)!.strippingEnvironment
     precondition(calleeType.inputs.count == arguments.count)
 
     return CallInstruction(

import Utils

extension Module: CustomStringConvertible, TextOutputStreamable {

  public var description: String {
    var output = ""
    write(to: &output)
    return output
  }

  /// Returns a textual representation of the specified function.
  public func describe(function functionID: Function.ID) -> String {
    var output = ""
    write(function: functionID, to: &output)
    return output
  }

  public func write<Target: TextOutputStream>(to output: inout Target) {
    var isFirst = true
    for f in functions.keys {
      if isFirst {
        isFirst = false
      } else {
        output.write("\n\n")
      }
      write(function: f, to: &output)
    }
  }

  /// Writes a textual representation of the specified function into `output`.
  public func write<Target: TextOutputStream>(function f: Function.ID, to output: inout Target) {
    let function = functions[f]!

<<<<<<< HEAD
    // Generate unique names for all the basic blocks, parameters, and instructions.
    var operandNames: [Operand: String] = [:]
    for i in function.blocks.indices {
      let b = Block.ID(function: f, address: i.address)
      for j in 0 ..< function[i.address].inputs.count {
        operandNames[.parameter(b, j)] = "%\(operandNames.count)"
      }
      for j in function[i.address].instructions.indices {
        let instID = InstructionID(f, i.address, j.address)
        for k in 0 ..< function[i.address][j.address].types.count {
          operandNames[.register(instID, k)] = "%\(operandNames.count)"
        }
      }
    }

    /// Returns a human-readable representation of `operand`.
    func describe(operand: Operand) -> String {
      switch operand {
      case .register, .parameter:
        return operandNames[operand]!
      case .constant(let value):
        return String(describing: value)
      }
    }

=======
>>>>>>> b9eb7869
    // Dumps the function in the module.
    if let debugName = function.debugName { output.write("// \(debugName)\n") }
    output.write("@lowered fun \(function.name)(")
    output.write(
      function.inputs.lazy
        .map({ (c, t) in "\(c) \(t)" })
        .joined(separator: ", "))
    output.write(") -> \(function.output) {\n")

    for i in blocks(in: f) {
      output.write("\(i)(")
      output.write(
<<<<<<< HEAD
        block.inputs.enumerated().lazy
          .map({ (j, t) in operandNames[.parameter(blockID, j)]! + " : \(t)" })
=======
        self[i].inputs.enumerated().lazy
          .map({ (j, t) in "\(Operand.parameter(block: i, index: j)) : \(t)" })
>>>>>>> b9eb7869
          .joined(separator: ", "))
      output.write("):\n")

      for j in instructions(in: i) {
        output.write("  ")
<<<<<<< HEAD
        if !block[j.address].types.isEmpty {
          output.write(
            (0 ..< block[j.address].types.count)
              .map({ k in operandNames[.register(instID, k)]! })
              .joined(separator: ", "))
          output.write(" = ")
        }

        switch block.instructions[j.address] {
        case let instruction as AllocStackInstruction:
          output.write("alloc_stack \(instruction.allocatedType)")

        case let instruction as BorrowInstruction:
          output.write("borrow [\(instruction.capability)] ")
          output.write(describe(operand: instruction.location))

        case let instruction as BranchInstruction:
          output.write("branch ")
          output.write(instruction.target)

        case let instruction as CallInstruction:
          output.write("call ")
          output.write(describe(operand: instruction.callee))
          for operand in instruction.arguments {
            output.write(", ")
            output.write(describe(operand: operand))
          }

        case let instruction as CondBranchInstruction:
          output.write("cond_branch ")
          output.write(describe(operand: instruction.condition))
          output.write(", ")
          output.write(instruction.targetIfTrue)
          output.write(", ")
          output.write(instruction.targetIfFalse)

        case let instruction as EndBorrowInstruction:
          output.write("end_borrow ")
          output.write(describe(operand: instruction.borrow))

        case let instruction as DeallocStackInstruction:
          output.write("dealloc_stack ")
          output.write(describe(operand: instruction.location))

        case let instruction as DeinitInstruction:
          output.write("deinit ")
          output.write(describe(operand: instruction.object))

        case let instruction as DestructureInstruction:
          output.write("destructure ")
          output.write(describe(operand: instruction.whole))

        case let instruction as ElementAddrInstruction:
          output.write("element_addr ")
          output.write(describe(operand: instruction.base))
          output.write(", \(list: instruction.elementPath, joinedBy: ", ")")

        case let instruction as LoadInstruction:
          output.write("load ")
          output.write(describe(operand: instruction.source))

        case let instruction as LLVMInstruction:
          output.write("\(instruction.function.llvmInstruction)")
          if instruction.function.genericParameters.isEmpty {
            output.write(" ")
          } else {
            output.write("_\(list: instruction.function.genericParameters, joinedBy: "_") ")
          }
          for operand in instruction.operands {
            output.write(", ")
            output.write(describe(operand: operand))
          }

        case let instruction as RecordInstruction:
          output.write("record \(instruction.objectType)")
          for operand in instruction.operands {
            output.write(", ")
            output.write(describe(operand: operand))
          }

        case let instruction as ReturnInstruction:
          output.write("return ")
          output.write(describe(operand: instruction.object))

        case let instruction as StaticBranchInstruction:
          output.write("static_branch \(instruction.predicate)(")
          output.write(describe(operand: instruction.subject))
          output.write("), ")
          output.write(instruction.targetIfTrue)
          output.write(", ")
          output.write(instruction.targetIfFalse)

        case let instruction as StoreInstruction:
          output.write("store ")
          output.write(describe(operand: instruction.object))
          output.write(", ")
          output.write(describe(operand: instruction.target))

        case is UnrechableInstruction:
          output.write("unreachable")

        default:
          unreachable("unexpected instruction")
=======
        if !self[j].types.isEmpty {
          let r = self[j].types.indices
            .map({ (k) in Operand.register(instruction: j, index: k).description })
          output.write("\(list: r) = ")
>>>>>>> b9eb7869
        }
        output.write("\(self[j])\n")
      }
    }

    output.write("}")
  }

}<|MERGE_RESOLUTION|>--- conflicted
+++ resolved
@@ -31,34 +31,6 @@
   public func write<Target: TextOutputStream>(function f: Function.ID, to output: inout Target) {
     let function = functions[f]!
 
-<<<<<<< HEAD
-    // Generate unique names for all the basic blocks, parameters, and instructions.
-    var operandNames: [Operand: String] = [:]
-    for i in function.blocks.indices {
-      let b = Block.ID(function: f, address: i.address)
-      for j in 0 ..< function[i.address].inputs.count {
-        operandNames[.parameter(b, j)] = "%\(operandNames.count)"
-      }
-      for j in function[i.address].instructions.indices {
-        let instID = InstructionID(f, i.address, j.address)
-        for k in 0 ..< function[i.address][j.address].types.count {
-          operandNames[.register(instID, k)] = "%\(operandNames.count)"
-        }
-      }
-    }
-
-    /// Returns a human-readable representation of `operand`.
-    func describe(operand: Operand) -> String {
-      switch operand {
-      case .register, .parameter:
-        return operandNames[operand]!
-      case .constant(let value):
-        return String(describing: value)
-      }
-    }
-
-=======
->>>>>>> b9eb7869
     // Dumps the function in the module.
     if let debugName = function.debugName { output.write("// \(debugName)\n") }
     output.write("@lowered fun \(function.name)(")
@@ -71,128 +43,16 @@
     for i in blocks(in: f) {
       output.write("\(i)(")
       output.write(
-<<<<<<< HEAD
-        block.inputs.enumerated().lazy
-          .map({ (j, t) in operandNames[.parameter(blockID, j)]! + " : \(t)" })
-=======
         self[i].inputs.enumerated().lazy
-          .map({ (j, t) in "\(Operand.parameter(block: i, index: j)) : \(t)" })
->>>>>>> b9eb7869
+          .map({ (j, t) in "\(Operand.parameter(i, j)) : \(t)" })
           .joined(separator: ", "))
       output.write("):\n")
 
       for j in instructions(in: i) {
         output.write("  ")
-<<<<<<< HEAD
-        if !block[j.address].types.isEmpty {
-          output.write(
-            (0 ..< block[j.address].types.count)
-              .map({ k in operandNames[.register(instID, k)]! })
-              .joined(separator: ", "))
-          output.write(" = ")
-        }
-
-        switch block.instructions[j.address] {
-        case let instruction as AllocStackInstruction:
-          output.write("alloc_stack \(instruction.allocatedType)")
-
-        case let instruction as BorrowInstruction:
-          output.write("borrow [\(instruction.capability)] ")
-          output.write(describe(operand: instruction.location))
-
-        case let instruction as BranchInstruction:
-          output.write("branch ")
-          output.write(instruction.target)
-
-        case let instruction as CallInstruction:
-          output.write("call ")
-          output.write(describe(operand: instruction.callee))
-          for operand in instruction.arguments {
-            output.write(", ")
-            output.write(describe(operand: operand))
-          }
-
-        case let instruction as CondBranchInstruction:
-          output.write("cond_branch ")
-          output.write(describe(operand: instruction.condition))
-          output.write(", ")
-          output.write(instruction.targetIfTrue)
-          output.write(", ")
-          output.write(instruction.targetIfFalse)
-
-        case let instruction as EndBorrowInstruction:
-          output.write("end_borrow ")
-          output.write(describe(operand: instruction.borrow))
-
-        case let instruction as DeallocStackInstruction:
-          output.write("dealloc_stack ")
-          output.write(describe(operand: instruction.location))
-
-        case let instruction as DeinitInstruction:
-          output.write("deinit ")
-          output.write(describe(operand: instruction.object))
-
-        case let instruction as DestructureInstruction:
-          output.write("destructure ")
-          output.write(describe(operand: instruction.whole))
-
-        case let instruction as ElementAddrInstruction:
-          output.write("element_addr ")
-          output.write(describe(operand: instruction.base))
-          output.write(", \(list: instruction.elementPath, joinedBy: ", ")")
-
-        case let instruction as LoadInstruction:
-          output.write("load ")
-          output.write(describe(operand: instruction.source))
-
-        case let instruction as LLVMInstruction:
-          output.write("\(instruction.function.llvmInstruction)")
-          if instruction.function.genericParameters.isEmpty {
-            output.write(" ")
-          } else {
-            output.write("_\(list: instruction.function.genericParameters, joinedBy: "_") ")
-          }
-          for operand in instruction.operands {
-            output.write(", ")
-            output.write(describe(operand: operand))
-          }
-
-        case let instruction as RecordInstruction:
-          output.write("record \(instruction.objectType)")
-          for operand in instruction.operands {
-            output.write(", ")
-            output.write(describe(operand: operand))
-          }
-
-        case let instruction as ReturnInstruction:
-          output.write("return ")
-          output.write(describe(operand: instruction.object))
-
-        case let instruction as StaticBranchInstruction:
-          output.write("static_branch \(instruction.predicate)(")
-          output.write(describe(operand: instruction.subject))
-          output.write("), ")
-          output.write(instruction.targetIfTrue)
-          output.write(", ")
-          output.write(instruction.targetIfFalse)
-
-        case let instruction as StoreInstruction:
-          output.write("store ")
-          output.write(describe(operand: instruction.object))
-          output.write(", ")
-          output.write(describe(operand: instruction.target))
-
-        case is UnrechableInstruction:
-          output.write("unreachable")
-
-        default:
-          unreachable("unexpected instruction")
-=======
         if !self[j].types.isEmpty {
-          let r = self[j].types.indices
-            .map({ (k) in Operand.register(instruction: j, index: k).description })
+          let r = self[j].types.indices.map({ (k) in Operand.register(j, k).description })
           output.write("\(list: r) = ")
->>>>>>> b9eb7869
         }
         output.write("\(self[j])\n")
       }

import Core
import Utils

extension TypeChecker {

  /// The types inferred by constraint generation for the visited expressions, along with the
  /// constraints between these types.
  struct InferenceFacts {

    /// A map from visited expression to its inferred type.
    private(set) var inferredTypes = ExprProperty<AnyType>()

    /// The list of variable declarations visited during constraint generation.
    private(set) var visitedVarDecls: [NodeID<VarDecl>] = []

    /// The set of type constraints between the types involved in the visited expressions.
    private(set) var constraints: [Constraint] = []

    /// True iff a constraint could not be solved.
    private(set) var foundConflict = false

    /// Creates a base of facts assigning `type` to `subject`.
    fileprivate init<ID: ExprID>(assigning type: AnyType, to subject: ID) {
      assign(type, to: subject)
    }

    /// Creates an empty base of facts.
    fileprivate init() {}

    /// Assigns the error type to `subject` and returns the error type.
    fileprivate mutating func assignErrorType<ID: ExprID>(to subject: ID) -> AnyType {
      foundConflict = true
      let ty = AnyType.error
      inferredTypes[subject] = ty
      return ty
    }

    /// Assigns `type` to `subject`.
    fileprivate mutating func assign<ID: ExprID>(_ type: AnyType, to subject: ID) {
      inferredTypes[subject] = type
    }

    /// Constrains `subject` to have type `inferredType` and returns either `inferredType` or the
    /// type currently assigned to `subject` in the AST.
    ///
    /// - Note: Unlike `assign(_:to:)`, this method doesn't override `inferredTypes[subject]` if
    ///   it isn't `nil` but creates an equality constraint instead.
    fileprivate mutating func constrain<ID: ExprID, T: TypeProtocol>(
      _ subject: ID,
      in ast: AST,
      toHaveType inferredType: T
    ) -> AnyType {
      if let ty = inferredTypes[subject] {
        if ty != inferredType {
          constraints.append(
            EqualityConstraint(
              ^inferredType, ty,
              because: ConstraintCause(.structural, at: ast[subject].site)))
        }
        return ty
      } else {
        let ty = ^inferredType
        inferredTypes[subject] = ty
        return ty
      }
    }

    /// Adds `constraint` to this instance.
    fileprivate mutating func append(_ constraint: Constraint) {
      constraints.append(constraint)
    }

    /// Adds `constraints` to this instance.
    fileprivate mutating func append<S: Sequence>(_ constraints: S) where S.Element == Constraint {
      self.constraints.append(contentsOf: constraints)
    }

    /// Marks that `d` has been visited.
    fileprivate mutating func setVisited(_ d: NodeID<VarDecl>) {
      visitedVarDecls.append(d)
    }

    /// Indicates that a conflict has been found.
    fileprivate mutating func setConflictFound() {
      foundConflict = true
    }

  }

  // MARK: Expressions

  /// Returns the inferred type of `subject` along with facts about its sub-expressions knowing it
  /// occurs in `scope` and is expected to have a type compatible with `expectedType`.
  mutating func inferType(
    of subject: AnyExprID,
    in scope: AnyScopeID,
    expecting expectedType: AnyType?
  ) -> (type: AnyType, facts: InferenceFacts) {
    var facts: InferenceFacts
    if let t = exprTypes[subject] {
      facts = InferenceFacts(assigning: t, to: subject)
    } else {
      facts = InferenceFacts()
    }

    let inferredType = inferType(
      of: subject, in: AnyScopeID(scope), expecting: expectedType, updating: &facts)
    return (inferredType, facts)
  }

  /// Returns the type of `subject` given it occurs in `scope`, using `expectedType` to propagate
  /// top-bottom type inference, and writing facts about its sub-expressions in `facts`.
  private mutating func inferType(
    of subject: AnyExprID,
    in scope: AnyScopeID,
    expecting expectedType: AnyType?,
    updating facts: inout InferenceFacts
  ) -> AnyType {
    defer { assert(facts.inferredTypes[subject] != nil) }

    switch subject.kind {
    case BooleanLiteralExpr.self:
<<<<<<< HEAD
      return inferType(
        ofBooleanLiteralExpr: NodeID(rawValue: subject.rawValue), in: scope,
        expecting: expectedType, updating: &facts)
    case CastExpr.self:
      return inferType(
        ofCastExpr: NodeID(rawValue: subject.rawValue), in: scope,
        expecting: expectedType, updating: &facts)
    case CondExpr.self:
      return inferType(
        ofConditionalExpr: NodeID(rawValue: subject.rawValue), in: scope,
        expecting: expectedType, updating: &facts)
    case FunctionCallExpr.self:
      return inferType(
        ofFunctionCallExpr: NodeID(rawValue: subject.rawValue), in: scope,
        expecting: expectedType, updating: &facts)
    case InoutExpr.self:
      return inferType(
        ofInoutExpr: NodeID(rawValue: subject.rawValue), in: scope,
        expecting: expectedType, updating: &facts)
    case IntegerLiteralExpr.self:
      return inferType(
        ofIntegerLiteralExpr: NodeID(rawValue: subject.rawValue), in: scope,
        expecting: expectedType, updating: &facts)
    case LambdaExpr.self:
      return inferType(
        ofLambdaExpr: NodeID(rawValue: subject.rawValue), in: scope,
        expecting: expectedType, updating: &facts)
    case NameExpr.self:
      return inferType(
        ofNameExpr: NodeID(rawValue: subject.rawValue), in: scope,
        expecting: expectedType, updating: &facts)
    case SequenceExpr.self:
      return inferType(
        ofSequenceExpr: NodeID(rawValue: subject.rawValue), in: scope,
        expecting: expectedType, updating: &facts)
    case SubscriptCallExpr.self:
      return inferType(
        ofSubscriptCallExpr: NodeID(rawValue: subject.rawValue), in: scope,
        expecting: expectedType, updating: &facts)
    case TupleExpr.self:
      return inferType(
        ofTupleExpr: NodeID(rawValue: subject.rawValue), in: scope,
=======
      return infer(
        typeOfBooleanLiteralExpr: NodeID(subject)!, in: scope,
        expecting: expectedType, updating: &facts)
    case CastExpr.self:
      return infer(
        typeOfCastExpr: NodeID(subject)!, in: scope,
        expecting: expectedType, updating: &facts)
    case CondExpr.self:
      return infer(
        typeOfConditionalExpr: NodeID(subject)!, in: scope,
        expecting: expectedType, updating: &facts)
    case FunctionCallExpr.self:
      return infer(
        typeOfFunctionCallExpr: NodeID(subject)!, in: scope,
        expecting: expectedType, updating: &facts)
    case InoutExpr.self:
      return infer(
        typeOfInoutExpr: NodeID(subject)!, in: scope,
        expecting: expectedType, updating: &facts)
    case IntegerLiteralExpr.self:
      return infer(
        typeOfIntegerLiteralExpr: NodeID(subject)!, in: scope,
        expecting: expectedType, updating: &facts)
    case LambdaExpr.self:
      return infer(
        typeOfLambdaExpr: NodeID(subject)!, in: scope,
        expecting: expectedType, updating: &facts)
    case NameExpr.self:
      return infer(
        typeOfNameExpr: NodeID(subject)!, in: scope,
        expecting: expectedType, updating: &facts)
    case SequenceExpr.self:
      return infer(
        typeOfSequenceExpr: NodeID(subject)!, in: scope,
        expecting: expectedType, updating: &facts)
    case SubscriptCallExpr.self:
      return infer(
        typeOfSubscriptCallExpr: NodeID(subject)!, in: scope,
        expecting: expectedType, updating: &facts)
    case TupleExpr.self:
      return infer(
        typeOfTupleExpr: NodeID(subject)!, in: scope,
>>>>>>> 550bac0b
        expecting: expectedType, updating: &facts)
    default:
      unreachable()
    }
  }

  private mutating func inferType(
    ofBooleanLiteralExpr subject: NodeID<BooleanLiteralExpr>,
    in scope: AnyScopeID,
    expecting expectedType: AnyType?,
    updating facts: inout InferenceFacts
  ) -> AnyType {
    facts.constrain(subject, in: program.ast, toHaveType: program.ast.coreType(named: "Bool")!)
  }

  private mutating func inferType(
    ofCastExpr subject: NodeID<CastExpr>,
    in scope: AnyScopeID,
    expecting expectedType: AnyType?,
    updating facts: inout InferenceFacts
  ) -> AnyType {
    let syntax = program.ast[subject]

    // Realize the type to which the left operand should be converted.
    guard let target = realize(syntax.right, in: scope)?.instance else {
      return facts.assignErrorType(to: subject)
    }

    let rhs = instantiate(target, in: scope, cause: ConstraintCause(.cast, at: syntax.site))
    facts.append(rhs.constraints)

    let lhs = syntax.left
    switch syntax.kind {
    case .down:
      // Note: constraining the type of the left operand to be above the right operand wouldn't
      // contribute any useful information to the constraint system.
      _ = inferType(of: lhs, in: scope, expecting: nil, updating: &facts)

    case .up:
      // The type of the left operand must be statically known to subtype of the right operand.
      let lhsType = inferType(
        of: lhs, in: scope, expecting: ^TypeVariable(node: lhs.base), updating: &facts)
      facts.append(
        SubtypingConstraint(
          lhsType, rhs.shape,
          because: ConstraintCause(.cast, at: syntax.site)))

    case .builtinPointerConversion:
      // The type of the left operand must be `Builtin.Pointer`.
      let lhsType = inferType(of: lhs, in: scope, expecting: nil, updating: &facts)
      facts.append(
        EqualityConstraint(
          lhsType, .builtin(.pointer),
          because: ConstraintCause(.cast, at: syntax.site)))
    }

    // In any case, the expression is assumed to have the type denoted by the right operand.
    return facts.constrain(subject, in: program.ast, toHaveType: rhs.shape)
  }

  private mutating func inferType(
    ofConditionalExpr subject: NodeID<CondExpr>,
    in scope: AnyScopeID,
    expecting expectedType: AnyType?,
    updating facts: inout InferenceFacts
  ) -> AnyType {
    let syntax = program.ast[subject]

    // Visit the condition(s).
    let boolType = AnyType(program.ast.coreType(named: "Bool")!)
    for item in syntax.condition {
      switch item {
      case .expr(let expr):
        // Condition must be Boolean.
        facts.assign(boolType, to: expr)
        _ = inferType(of: expr, in: scope, expecting: boolType, updating: &facts)

      case .decl(let binding):
        if !check(binding: binding) { facts.setConflictFound() }
      }
    }

    // Assume the node represents an expression if both branches are single expressions.
    let successType: AnyType?

    // Visit the success branch.
    switch syntax.success {
    case .expr(let expr):
      successType = inferType(of: expr, in: scope, expecting: expectedType, updating: &facts)

    case .block(let branch):
      if !check(brace: branch) { facts.setConflictFound() }
      successType = nil
    }

    // Visit the failure branch.
    switch syntax.failure {
    case .expr(let expr):
      let failureType = inferType(of: expr, in: scope, expecting: expectedType, updating: &facts)
      if let successType = successType {
        // Both branches are single expressions.
        facts.append(
          EqualityConstraint(
            successType, failureType,
            because: ConstraintCause(.branchMerge, at: syntax.site)))
        return facts.constrain(subject, in: program.ast, toHaveType: successType)
      }

    case .block(let branch):
      if !check(brace: branch) { facts.setConflictFound() }

    case nil:
      break
    }

    return facts.constrain(subject, in: program.ast, toHaveType: AnyType.void)
  }

  private mutating func inferType(
    ofFunctionCallExpr subject: NodeID<FunctionCallExpr>,
    in scope: AnyScopeID,
    expecting expectedType: AnyType?,
    updating facts: inout InferenceFacts
  ) -> AnyType {
    let syntax = program.ast[subject]

    // Infer the type of the callee.
    let calleeType = inferType(of: syntax.callee, in: scope, expecting: nil, updating: &facts)

    // The following cases must be considered:
    //
    // 1. We failed to infer the type of the callee. We can stop here.
    // 2. We couldn't infer the exact type of the callee and must rely on bottom-up inference.
    // 3. We determined the exact type of the callee, and:
    //   a. it's a lambda or method type. In that case, we can use the parameters to validate the
    //      arguments' labels and their types.
    //   b. it's a metatype and the callee is a name expression referring to a nominal type
    //      declaration. In that case, the call is actually a sugared buffer type expression.
    //   c. it's any other type. In that case the callee is not callable.

    // Case 1
    if calleeType.isError {
      return facts.assignErrorType(to: subject)
    }

    // Case 2
    if calleeType.base is TypeVariable {
      let parameters = parametersMatching(arguments: syntax.arguments, in: scope, updating: &facts)
      let returnType = expectedType ?? ^TypeVariable(node: AnyNodeID(subject))

      facts.append(
        FunctionCallConstraint(
          calleeType, takes: parameters, andReturns: returnType,
          because: ConstraintCause(.callee, at: program.ast[syntax.callee].site)))

      return facts.constrain(subject, in: program.ast, toHaveType: returnType)
    }

    // Case 3a
    if let callable = calleeType.base as? CallableType {
      if parametersMatching(
        arguments: syntax.arguments, of: syntax.callee, in: scope,
        expecting: callable.inputs, updating: &facts)
      {
        return facts.constrain(subject, in: program.ast, toHaveType: callable.output)
      } else {
        return facts.assignErrorType(to: subject)
      }
    }

    // Case 3b
    if let c = NodeID<NameExpr>(syntax.callee),
      let d = referredDecls[c]?.decl,
      isNominalTypeDecl(d)
    {
      let instanceType = MetatypeType(calleeType)!.instance
      let initName = SourceRepresentable(
        value: Name(stem: "init", labels: ["self"] + syntax.arguments.map({ $0.label?.value })),
        range: program.ast[c].name.site)
      let initCandidates = resolve(
        initName, withArguments: [], memberOf: instanceType, from: scope)

      // We're done if we couldn't find any initializer.
      if initCandidates.isEmpty {
        addDiagnostic(.error(undefinedName: initName.value, at: initName.site))
        return facts.assignErrorType(to: syntax.callee)
      }

      if let pick = initCandidates.uniqueElement {
        // Rebind the callee and constrain its type.
        let ctorType = LambdaType(pick.type.shape)!.ctor()!
        referredDecls[c] = pick.reference
        facts.assign(^ctorType, to: c)
        facts.append(pick.type.constraints)

        // Visit the arguments.
        if parametersMatching(
          arguments: syntax.arguments, of: syntax.callee, in: scope,
          expecting: ctorType.inputs, updating: &facts)
        {
          return facts.constrain(subject, in: program.ast, toHaveType: ctorType.output)
        } else {
          return facts.assignErrorType(to: subject)
        }
      } else {
        fatalError("not implemented")
      }
    }

    // Case 3c
    addDiagnostic(
      .error(
        nonCallableType: facts.inferredTypes[syntax.callee]!,
        at: program.ast[syntax.callee].site))
    return facts.assignErrorType(to: subject)
  }

  private mutating func inferType(
    ofInoutExpr subject: NodeID<InoutExpr>,
    in scope: AnyScopeID,
    expecting expectedType: AnyType?,
    updating facts: inout InferenceFacts
  ) -> AnyType {
    let syntax = program.ast[subject]
    let subjectType = inferType(
      of: syntax.subject, in: scope,
      expecting: expectedType, updating: &facts)
    return facts.constrain(subject, in: program.ast, toHaveType: subjectType)
  }

  private mutating func inferType(
    ofIntegerLiteralExpr subject: NodeID<IntegerLiteralExpr>,
    in scope: AnyScopeID,
    expecting expectedType: AnyType?,
    updating facts: inout InferenceFacts
  ) -> AnyType {
    let syntax = program.ast[subject]

    let defaultType = AnyType(program.ast.coreType(named: "Int")!)
    let cause = ConstraintCause(.literal, at: syntax.site)

    // If there's an expected type, constrain it to conform to `ExpressibleByIntegerLiteral`.
    // Otherwise, constraint the literal to have type `Int`.
    if let e = expectedType {
      let literalTrait = program.ast.coreTrait(named: "ExpressibleByIntegerLiteral")!
      facts.append(
        LiteralConstraint(e, defaultsTo: defaultType, conformsTo: literalTrait, because: cause))
      return facts.constrain(subject, in: program.ast, toHaveType: e)
    } else {
      return facts.constrain(subject, in: program.ast, toHaveType: defaultType)
    }
  }

  private mutating func inferType(
    ofLambdaExpr subject: NodeID<LambdaExpr>,
    in scope: AnyScopeID,
    expecting expectedType: AnyType?,
    updating facts: inout InferenceFacts
  ) -> AnyType {
    let syntax = program.ast[subject]

    // Realize the type of the underlying declaration.
    guard let declType = LambdaType(realize(underlyingDeclOf: subject)) else {
      return facts.assignErrorType(to: subject)
    }

    // Schedule the underlying declaration to be type-checked.
    deferTypeChecking(subject)

    if let expectedType = LambdaType(expectedType!) {
      // Check that the declaration defines the expected number of parameters.
      if declType.inputs.count != expectedType.inputs.count {
        addDiagnostic(
          .error(
            expectedLambdaParameterCount: expectedType.inputs.count,
            found: declType.inputs.count,
            at: syntax.site))
        return facts.assignErrorType(to: subject)
      }

      // Check that the declaration defines the expected argument labels.
      if !declType.inputs.elementsEqual(expectedType.inputs, by: { $0.label == $1.label }) {
        addDiagnostic(
          .error(
            labels: declType.inputs.map(\.label),
            incompatibleWith: expectedType.inputs.map(\.label),
            at: syntax.site))
        return facts.assignErrorType(to: subject)
      }
    } else if declType.output.base is TypeVariable {
      if case .expr(let body) = program.ast[syntax.decl].body {
        // Infer the return type of the lambda from its body.
        facts.assign(declType.output, to: body)
        _ = inferType(
          of: body, in: AnyScopeID(syntax.decl),
          expecting: declType.output, updating: &facts)
      } else {
        // The system is underspecified.
        addDiagnostic(
          .error(cannotInferComplexReturnTypeAt: program.ast[syntax.decl].introducerSite))
        return facts.assignErrorType(to: subject)
      }
    }

    return facts.constrain(subject, in: program.ast, toHaveType: declType)
  }

  private mutating func inferType(
    ofNameExpr subject: NodeID<NameExpr>,
    in scope: AnyScopeID,
    expecting expectedType: AnyType?,
    updating facts: inout InferenceFacts
  ) -> AnyType {
    // Resolve the nominal prefix of the expression.
    let resolution = resolve(nominalPrefixOf: subject, from: scope)
    let nameType = inferType(
      ofNameExpr: subject, in: scope, withNameResolutionResult: resolution,
      updating: &facts)

    if let e = expectedType {
      facts.append(
        EqualityConstraint(
          nameType, e, because: ConstraintCause(.binding, at: program.ast[subject].site)))
    }

    return nameType
  }

  private mutating func inferType(
    ofNameExpr subject: NodeID<NameExpr>,
    in scope: AnyScopeID,
    withNameResolutionResult resolution: TypeChecker.NameResolutionResult,
    updating facts: inout InferenceFacts
  ) -> AnyType {
    var lastVisitedComponentType: AnyType?
    let unresolvedComponents: [NodeID<NameExpr>]

    switch resolution {
    case .failed:
      return facts.assignErrorType(to: subject)

    case .inexecutable(let suffix):
      if case .expr(let domainExpr) = program.ast[subject].domain {
        lastVisitedComponentType = inferType(
          of: domainExpr, in: scope, expecting: nil, updating: &facts)
      } else {
        fatalError("not implemented")
      }
      unresolvedComponents = suffix

    case .done(let prefix, let suffix):
      assert(!prefix.isEmpty, "at least one name component should have been resolved")
      for p in prefix {
        lastVisitedComponentType = bind(p.component, to: p.candidates, updating: &facts)
      }

      unresolvedComponents = suffix
    }

    // Create the necessary constraints to let the solver resolve the remaining components.
    for component in unresolvedComponents {
      let memberType = AnyType(TypeVariable(node: AnyNodeID(component)))
      facts.append(
        MemberConstraint(
          lastVisitedComponentType!, hasMemberReferredToBy: component, ofType: memberType,
          in: program.ast,
          because: ConstraintCause(.member, at: program.ast[component].site)))
      lastVisitedComponentType = facts.constrain(
        component, in: program.ast, toHaveType: memberType)
    }

    return lastVisitedComponentType!
  }

  private mutating func inferType(
    ofSequenceExpr subject: NodeID<SequenceExpr>,
    in scope: AnyScopeID,
    expecting expectedType: AnyType?,
    updating facts: inout InferenceFacts
  ) -> AnyType {
    // Fold the sequence and visit its sub-expressions.
    let foldedSequence = fold(sequenceExpr: subject, in: scope)
    foldedSequenceExprs[subject] = foldedSequence

    // Generate constraints from the folded sequence.
    let rootType = inferType(
      ofSequenceExpr: foldedSequence, in: scope,
      expecting: expectedType, updating: &facts)
    return facts.constrain(subject, in: program.ast, toHaveType: rootType)
  }

  private mutating func inferType(
    ofSequenceExpr subject: FoldedSequenceExpr,
    in scope: AnyScopeID,
    expecting expectedType: AnyType?,
    updating facts: inout InferenceFacts
  ) -> AnyType {
    switch subject {
    case .infix(let callee, let lhs, let rhs):
      // Infer the types of the operands.
      let lhsType = inferType(
        ofSequenceExpr: lhs, in: scope, expecting: nil, updating: &facts)
      let rhsType = inferType(
        ofSequenceExpr: rhs, in: scope, expecting: nil, updating: &facts)

      if lhsType.isError || rhsType.isError {
        return .error
      }

      // Infer the type of the callee.
      let parameterType = ^TypeVariable()
      facts.append(
        ParameterConstraint(
          rhsType, parameterType,
          because: ConstraintCause(.argument, at: program.ast.site(of: rhs))))

      let outputType = ^TypeVariable()
      let calleeType = LambdaType(
        receiverEffect: nil,
        environment: ^TupleType(labelsAndTypes: [("self", ^RemoteType(.let, lhsType))]),
        inputs: [CallableTypeParameter(type: parameterType)],
        output: outputType)
      facts.assign(^calleeType, to: callee.expr)

      // Create a member constraint for the operator.
      facts.append(
        MemberConstraint(
          lhsType, hasMemberReferredToBy: callee.expr, ofType: ^calleeType,
          in: program.ast,
          because: ConstraintCause(.member, at: program.ast[callee.expr].site)))

      return outputType

    case .leaf(let expr):
      return inferType(of: expr, in: scope, expecting: expectedType, updating: &facts)
    }
  }

  private mutating func inferType(
    ofSubscriptCallExpr subject: NodeID<SubscriptCallExpr>,
    in scope: AnyScopeID,
    expecting expectedType: AnyType?,
    updating facts: inout InferenceFacts
  ) -> AnyType {
    let syntax = program.ast[subject]

    // Infer the type of the callee.
    let calleeType = inferType(of: syntax.callee, in: scope, expecting: nil, updating: &facts)

    // The following cases must be considered:
    //
    // 1. We failed to infer the type of the callee. We can stop here.
    // 2. We couldn't infer the exact type of the callee and must rely on bottom-up inference.
    // 3. We determined the exact type of the callee, and:
    //   a. it's a subscript type. In that case, we can use the parameters to validate the
    //      arguments' labels and infer their types.
    //   b. it's a metatype and the the callee is a name expression referring to a nominal type
    //      declaration. In that case, the call is actually a sugared buffer type expression.
    //   c. it's any other type. In that case we must look for an unnamed member subscript in that
    //      type and use it at the callee's type.

    // Case 1
    if facts.inferredTypes[syntax.callee]!.isError {
      return facts.assignErrorType(to: subject)
    }

    // Case 2
    if calleeType.base is TypeVariable {
      let parameters = parametersMatching(arguments: syntax.arguments, in: scope, updating: &facts)
      let returnType = expectedType ?? ^TypeVariable(node: AnyNodeID(subject))
      let assumedCalleeType = SubscriptImplType(
        isProperty: false,
        receiverEffect: nil,
        environment: ^TypeVariable(),
        inputs: parameters,
        output: returnType)

      facts.append(
        EqualityConstraint(
          calleeType, ^assumedCalleeType,
          because: ConstraintCause(.callee, at: program.ast[syntax.callee].site)))

      return facts.constrain(subject, in: program.ast, toHaveType: returnType)
    }

    // Case 3a
    if let callable = SubscriptType(facts.inferredTypes[syntax.callee]!) {
      if parametersMatching(
        arguments: syntax.arguments, of: syntax.callee, in: scope,
        expecting: callable.inputs, updating: &facts)
      {
        return facts.constrain(subject, in: program.ast, toHaveType: callable.output)
      } else {
        return facts.assignErrorType(to: subject)
      }
    }

    // Case 3b
    if let c = NodeID<NameExpr>(syntax.callee),
      let d = referredDecls[c]?.decl,
      isNominalTypeDecl(d)
    {
      assert(calleeType.base is MetatypeType)

      // Buffer type expressions shall have exactly one argument.
      if syntax.arguments.count != 1 {
        addDiagnostic(.error(invalidBufferTypeExprArgumentCount: subject, in: program.ast))
        return facts.assignErrorType(to: subject)
      }

      // Note: We'll need some form of compile-time evaluation here.
      fatalError("not implemented")
    }

    // Case 3c
    let candidates = lookup(
      "[]", memberOf: facts.inferredTypes[syntax.callee]!, in: scope)
    switch candidates.count {
    case 0:
      addDiagnostic(
        .error(
          noUnnamedSubscriptsIn: facts.inferredTypes[syntax.callee]!,
          at: program.ast[syntax.callee].site))
      return facts.assignErrorType(to: subject)

    case 1:
      // If there's a single candidate, we're looking at case 3a.
      let decl = candidates.first!
      let declType = realize(decl: decl)
      assert(decl.kind == SubscriptDecl.self)

      // Bail out if we can't get the type of the referred declaration.
      if declType.isError {
        return facts.assignErrorType(to: subject)
      }

      // Contextualize the type of the referred declaration.
      let instantiatedType = instantiate(
        declType, in: scope,
        cause: ConstraintCause(.callee, at: program.ast[syntax.callee].site))

      // Visit the arguments.
      let calleeType = SubscriptType(instantiatedType.shape)!
      if parametersMatching(
        arguments: syntax.arguments, of: syntax.callee, in: scope,
        expecting: calleeType.inputs, updating: &facts)
      {
        // Register the callee's constraints.
        facts.append(instantiatedType.constraints)

        // Update the referred declaration map if necessary.
        if let c = NodeID<NameExpr>(syntax.callee) {
          referredDecls[c] = .member(decl)
        }

        return facts.constrain(subject, in: program.ast, toHaveType: calleeType.output)
      } else {
        return facts.assignErrorType(to: subject)
      }

    default:
      // Note: Create an overload constraint.
      fatalError("not implemented")
    }
  }

  private mutating func inferType(
    ofTupleExpr subject: NodeID<TupleExpr>,
    in scope: AnyScopeID,
    expecting expectedType: AnyType?,
    updating facts: inout InferenceFacts
  ) -> AnyType {
    let elements = program.ast[subject].elements
    var elementTypes: [TupleType.Element] = []

    // If the expected type is a tuple compatible with the shape of the expression, propagate that
    // information down the expression tree. Otherwise, infer the type of the expression from the
    // leaves and use type constraints to detect potential mismatch.
    if let type = TupleType(expectedType),
      type.elements.elementsEqual(elements, by: { (a, b) in a.label == b.label?.value })
    {
      for i in 0 ..< elements.count {
        let elementType = inferType(
          of: elements[i].value, in: scope,
          expecting: type.elements[i].type, updating: &facts)
        elementTypes.append(.init(label: elements[i].label?.value, type: elementType))
      }
    } else {
      for i in 0 ..< elements.count {
        let elementType = inferType(
          of: elements[i].value, in: scope,
          expecting: nil, updating: &facts)
        elementTypes.append(.init(label: elements[i].label?.value, type: elementType))
      }
    }

    return facts.constrain(subject, in: program.ast, toHaveType: TupleType(elementTypes))
  }

  // MARK: Patterns

  /// Returns the inferred type of `subject` along with facts about its sub-expressions knowing it
  /// occurs in `scope` and is expected to have a type compatible with `expectedType`.
  mutating func inferType(
    of subject: AnyPatternID,
    in scope: AnyScopeID,
    expecting expectedType: AnyType?
  ) -> (type: AnyType, facts: InferenceFacts) {
    var facts = InferenceFacts()
    let inferredType = inferType(
      of: subject, in: AnyScopeID(scope), expecting: expectedType, updating: &facts)
    return (inferredType, facts)
  }

  /// Returns the type of `subject` given it occurs in `scope`, using `expectedType` to propagate
  /// top-bottom type inference, and writing facts about its sub-expressions in `facts`.
  private mutating func inferType(
    of subject: AnyPatternID,
    in scope: AnyScopeID,
    expecting expectedType: AnyType?,
    updating facts: inout InferenceFacts
  ) -> AnyType {
    switch subject.kind {
    case BindingPattern.self:
<<<<<<< HEAD
      return inferType(
        ofBindingPattern: NodeID(rawValue: subject.rawValue), in: scope,
        expecting: expectedType, updating: &facts)
    case ExprPattern.self:
      return inferType(
        ofExprPattern: NodeID(rawValue: subject.rawValue), in: scope,
        expecting: expectedType, updating: &facts)
    case NamePattern.self:
      return inferType(
        ofNamePattern: NodeID(rawValue: subject.rawValue), in: scope,
        expecting: expectedType, updating: &facts)
    case TuplePattern.self:
      return inferType(
        ofTuplePattern: NodeID(rawValue: subject.rawValue), in: scope,
=======
      return infer(
        typeOfBindingPattern: NodeID(subject)!, in: scope,
        expecting: expectedType, updating: &facts)
    case ExprPattern.self:
      return infer(
        typeOfExprPattern: NodeID(subject)!, in: scope,
        expecting: expectedType, updating: &facts)
    case NamePattern.self:
      return infer(
        typeOfNamePattern: NodeID(subject)!, in: scope,
        expecting: expectedType, updating: &facts)
    case TuplePattern.self:
      return infer(
        typeOfTuplePattern: NodeID(subject)!, in: scope,
>>>>>>> 550bac0b
        expecting: expectedType, updating: &facts)
    case WildcardPattern.self:
      return expectedType ?? ^TypeVariable()
    default:
      unreachable()
    }
  }

  private mutating func inferType(
    ofBindingPattern subject: NodeID<BindingPattern>,
    in scope: AnyScopeID,
    expecting expectedType: AnyType?,
    updating facts: inout InferenceFacts
  ) -> AnyType {
    // A binding pattern introduces additional type information when it has a type annotation. In
    // that case, the type denoted by the annotation is used to infer the type of the sub-pattern
    // and constrained to be a subtype of the expected type, if any.
    var subpatternType = expectedType
    if let a = program.ast[subject].annotation {
      if let subjectType = realize(a, in: scope)?.instance {
        if let t = expectedType {
          facts.append(
            SubtypingConstraint(
              subjectType, t,
              because: ConstraintCause(.annotation, at: program.ast[subject].site)))

        }
        subpatternType = subjectType
      } else {
        return .error
      }
    }

    return inferType(
      of: program.ast[subject].subpattern, in: scope,
      expecting: subpatternType, updating: &facts)
  }

  private mutating func inferType(
    ofExprPattern subject: NodeID<ExprPattern>,
    in scope: AnyScopeID,
    expecting expectedType: AnyType?,
    updating facts: inout InferenceFacts
  ) -> AnyType {
    inferType(of: program.ast[subject].expr, in: scope, expecting: expectedType, updating: &facts)
  }

  private mutating func inferType(
    ofNamePattern subject: NodeID<NamePattern>,
    in scope: AnyScopeID,
    expecting expectedType: AnyType?,
    updating facts: inout InferenceFacts
  ) -> AnyType {
    let nameDecl = program.ast[subject].decl
    let nameType = expectedType ?? ^TypeVariable(node: AnyNodeID(nameDecl))
    setInferredType(nameType, for: nameDecl)
    facts.setVisited(nameDecl)
    return nameType
  }

  private mutating func inferType(
    ofTuplePattern subject: NodeID<TuplePattern>,
    in scope: AnyScopeID,
    expecting expectedType: AnyType?,
    updating facts: inout InferenceFacts
  ) -> AnyType {
    switch expectedType?.base {
    case let t as TupleType:
      // The pattern and the expected have a tuple shape.
      if t.elements.count != program.ast[subject].elements.count {
        // Invalid destructuring.
        diagnostics.insert(
          .error(invalidDestructuringOfType: expectedType!, at: program.ast[subject].site))
        return .error
      }

      var lLabels: [String?] = []
      var rLabels: [String?] = []

      // Visit the elements pairwise.
      for (a, b) in zip(program.ast[subject].elements, t.elements) {
        let elementType = inferType(of: a.pattern, in: scope, expecting: b.type, updating: &facts)
        if elementType.isError { return .error }
        lLabels.append(a.label?.value)
        rLabels.append(b.label)
      }

      // Check that labels match.
      if lLabels != rLabels {
        diagnostics.insert(
          .error(labels: lLabels, incompatibleWith: rLabels, at: program.ast[subject].site))
        return .error
      }

      return expectedType!

    case is TypeVariable:
      // If the expected type is a variable, we can't infer anything more at this point.
      return expectedType!

    case .some:
      // If the expected type doesn't have a tuple shape, the pattern cannot match.
      diagnostics.insert(
        .error(invalidDestructuringOfType: expectedType!, at: program.ast[subject].site))
      return .error

    case nil:
      // Infer the shape of the expected type.
      var elements: [TupleType.Element] = []
      for a in program.ast[subject].elements {
        let elementType = inferType(
          of: a.pattern, in: scope,
          expecting: nil, updating: &facts)
        if elementType.isError { return .error }
        elements.append(.init(label: a.label?.value, type: elementType))
      }
      return ^TupleType(elements)
    }
  }

  // MARK: Helpers

  /// If the labels of `arguments` matches those of `parameters`, visit the arguments' expressions
  /// to generate their type constraints assuming they have the corresponding type in `parameters`
  /// and returns `true`. Otherwise, returns `false`.
  private mutating func parametersMatching(
    arguments: [LabeledArgument],
    of callee: AnyExprID,
    in scope: AnyScopeID,
    expecting parameters: [CallableTypeParameter],
    updating facts: inout InferenceFacts
  ) -> Bool {
    // Collect the argument and parameter labels.
    let argumentLabels = arguments.map({ $0.label?.value })
    let parameterLabels = parameters.map({ $0.label })

    // Check that the labels inferred from the callee are consistent with that of the call.
    if argumentLabels != parameterLabels {
      addDiagnostic(
        .error(
          labels: argumentLabels,
          incompatibleWith: parameterLabels,
          at: program.ast[callee].site))
      return false
    }

    // Create type constraints on arguments and parameters.
    for i in 0 ..< arguments.count {
      let argumentExpr = arguments[i].value

      // Infer the type of the argument, expecting it's the same as the parameter's bare type.
      let parameterType = ParameterType(parameters[i].type) ?? fatalError("invalid callee type")
      let argumentType = inferType(
        of: argumentExpr, in: scope, expecting: parameterType.bareType, updating: &facts)

      // Nothing to constrain if the parameter's type is equal to the argument's type.
      if areEquivalent(parameterType.bareType, argumentType) { continue }

      facts.append(
        ParameterConstraint(
          argumentType, ^parameterType,
          because: ConstraintCause(.argument, at: program.ast[argumentExpr].site)))
    }

    return true
  }

  /// Visit `arguments` to generate their type constraints and returns a matching parameter list.
  private mutating func parametersMatching(
    arguments: [LabeledArgument],
    in scope: AnyScopeID,
    updating facts: inout InferenceFacts
  ) -> [CallableTypeParameter] {
    var parameters: [CallableTypeParameter] = []
    parameters.reserveCapacity(arguments.count)

    for i in 0 ..< arguments.count {
      let argumentExpr = arguments[i].value
      let parameterType = ^TypeVariable()

      // Infer the type of the argument bottom-up.
      let argumentType = inferType(
        of: argumentExpr, in: scope,
        expecting: ^TypeVariable(node: AnyNodeID(argumentExpr)), updating: &facts)

      facts.append(
        ParameterConstraint(
          argumentType, parameterType,
          because: ConstraintCause(.argument, at: program.ast[argumentExpr].site)))

      let argumentLabel = arguments[i].label?.value
      parameters.append(CallableTypeParameter(label: argumentLabel, type: parameterType))
    }

    return parameters
  }

  /// Constrains `name` to be a reference to either of the declarations in `candidates`.
  ///
  /// - Requires: `candidates` is not empty
  private mutating func bind(
    _ name: NodeID<NameExpr>,
    to candidates: [TypeChecker.NameResolutionResult.Candidate],
    updating facts: inout InferenceFacts
  ) -> AnyType {
    precondition(!candidates.isEmpty)

    if let candidate = candidates.uniqueElement {
      // Bind the component to the resolved declaration and store its type.
      referredDecls[name] = candidate.reference
      facts.append(candidate.type.constraints)
      return facts.constrain(name, in: program.ast, toHaveType: candidate.type.shape)
    } else {
      // Create an overload set.
      let overloads: [OverloadConstraint.Candidate] = candidates.map({ (candidate) in
        return .init(
          reference: candidate.reference,
          type: candidate.type.shape,
          constraints: candidate.type.constraints,
          penalties: 0)
      })

      // Constrain the name to refer to one of the overloads.
      let nameType = AnyType(TypeVariable(node: AnyNodeID(name)))
      facts.append(
        OverloadConstraint(
          name, withType: nameType, refersToOneOf: overloads,
          because: ConstraintCause(.binding, at: program.ast[name].site)))
      return facts.constrain(name, in: program.ast, toHaveType: nameType)
    }
  }

  /// Folds a sequence of binary expressions.
  private mutating func fold(
    sequenceExpr expr: NodeID<SequenceExpr>,
    in scope: AnyScopeID
  ) -> FoldedSequenceExpr {
    let syntax = program.ast[expr]
    return fold(sequenceExprTail: syntax.tail[0...], into: .leaf(syntax.head), in: scope)
  }

  /// Folds the remainder of a sequence of binary expressions into `initialResult`.
  private mutating func fold(
    sequenceExprTail tail: ArraySlice<SequenceExpr.TailElement>,
    into initialResult: FoldedSequenceExpr,
    in scope: AnyScopeID
  ) -> FoldedSequenceExpr {
    var accumulator = initialResult

    for i in tail.indices {
      // Search for the operator declaration.
      let operatorStem = program.ast[tail[i].operator].name.value.stem
      let candidates = lookup(operator: operatorStem, notation: .infix, in: scope)

      switch candidates.count {
      case 0:
        addDiagnostic(
          .error(undefinedOperator: operatorStem, at: program.ast[tail[i].operator].site))
        accumulator.append(
          operator: (expr: tail[i].operator, precedence: nil),
          right: tail[i].operand)

      case 1:
        let precedence = program.ast[candidates[0]].precedenceGroup?.value
        accumulator.append(
          operator: (expr: tail[i].operator, precedence: precedence),
          right: tail[i].operand)

      default:
        // TODO: should probably emit a diagnostic. Operator declarations cannot be overloaded.
        fatalError("not implemented")
      }
    }

    return accumulator
  }

}<|MERGE_RESOLUTION|>--- conflicted
+++ resolved
@@ -120,93 +120,48 @@
 
     switch subject.kind {
     case BooleanLiteralExpr.self:
-<<<<<<< HEAD
-      return inferType(
-        ofBooleanLiteralExpr: NodeID(rawValue: subject.rawValue), in: scope,
+      return inferType(
+        ofBooleanLiteralExpr: NodeID(subject)!, in: scope,
         expecting: expectedType, updating: &facts)
     case CastExpr.self:
       return inferType(
-        ofCastExpr: NodeID(rawValue: subject.rawValue), in: scope,
+        ofCastExpr: NodeID(subject)!, in: scope,
         expecting: expectedType, updating: &facts)
     case CondExpr.self:
       return inferType(
-        ofConditionalExpr: NodeID(rawValue: subject.rawValue), in: scope,
+        ofConditionalExpr: NodeID(subject)!, in: scope,
         expecting: expectedType, updating: &facts)
     case FunctionCallExpr.self:
       return inferType(
-        ofFunctionCallExpr: NodeID(rawValue: subject.rawValue), in: scope,
+        ofFunctionCallExpr: NodeID(subject)!, in: scope,
         expecting: expectedType, updating: &facts)
     case InoutExpr.self:
       return inferType(
-        ofInoutExpr: NodeID(rawValue: subject.rawValue), in: scope,
+        ofInoutExpr: NodeID(subject)!, in: scope,
         expecting: expectedType, updating: &facts)
     case IntegerLiteralExpr.self:
       return inferType(
-        ofIntegerLiteralExpr: NodeID(rawValue: subject.rawValue), in: scope,
+        ofIntegerLiteralExpr: NodeID(subject)!, in: scope,
         expecting: expectedType, updating: &facts)
     case LambdaExpr.self:
       return inferType(
-        ofLambdaExpr: NodeID(rawValue: subject.rawValue), in: scope,
+        ofLambdaExpr: NodeID(subject)!, in: scope,
         expecting: expectedType, updating: &facts)
     case NameExpr.self:
       return inferType(
-        ofNameExpr: NodeID(rawValue: subject.rawValue), in: scope,
+        ofNameExpr: NodeID(subject)!, in: scope,
         expecting: expectedType, updating: &facts)
     case SequenceExpr.self:
       return inferType(
-        ofSequenceExpr: NodeID(rawValue: subject.rawValue), in: scope,
+        ofSequenceExpr: NodeID(subject)!, in: scope,
         expecting: expectedType, updating: &facts)
     case SubscriptCallExpr.self:
       return inferType(
-        ofSubscriptCallExpr: NodeID(rawValue: subject.rawValue), in: scope,
+        ofSubscriptCallExpr: NodeID(subject)!, in: scope,
         expecting: expectedType, updating: &facts)
     case TupleExpr.self:
       return inferType(
-        ofTupleExpr: NodeID(rawValue: subject.rawValue), in: scope,
-=======
-      return infer(
-        typeOfBooleanLiteralExpr: NodeID(subject)!, in: scope,
-        expecting: expectedType, updating: &facts)
-    case CastExpr.self:
-      return infer(
-        typeOfCastExpr: NodeID(subject)!, in: scope,
-        expecting: expectedType, updating: &facts)
-    case CondExpr.self:
-      return infer(
-        typeOfConditionalExpr: NodeID(subject)!, in: scope,
-        expecting: expectedType, updating: &facts)
-    case FunctionCallExpr.self:
-      return infer(
-        typeOfFunctionCallExpr: NodeID(subject)!, in: scope,
-        expecting: expectedType, updating: &facts)
-    case InoutExpr.self:
-      return infer(
-        typeOfInoutExpr: NodeID(subject)!, in: scope,
-        expecting: expectedType, updating: &facts)
-    case IntegerLiteralExpr.self:
-      return infer(
-        typeOfIntegerLiteralExpr: NodeID(subject)!, in: scope,
-        expecting: expectedType, updating: &facts)
-    case LambdaExpr.self:
-      return infer(
-        typeOfLambdaExpr: NodeID(subject)!, in: scope,
-        expecting: expectedType, updating: &facts)
-    case NameExpr.self:
-      return infer(
-        typeOfNameExpr: NodeID(subject)!, in: scope,
-        expecting: expectedType, updating: &facts)
-    case SequenceExpr.self:
-      return infer(
-        typeOfSequenceExpr: NodeID(subject)!, in: scope,
-        expecting: expectedType, updating: &facts)
-    case SubscriptCallExpr.self:
-      return infer(
-        typeOfSubscriptCallExpr: NodeID(subject)!, in: scope,
-        expecting: expectedType, updating: &facts)
-    case TupleExpr.self:
-      return infer(
-        typeOfTupleExpr: NodeID(subject)!, in: scope,
->>>>>>> 550bac0b
+        ofTupleExpr: NodeID(subject)!, in: scope,
         expecting: expectedType, updating: &facts)
     default:
       unreachable()
@@ -831,37 +786,20 @@
   ) -> AnyType {
     switch subject.kind {
     case BindingPattern.self:
-<<<<<<< HEAD
-      return inferType(
-        ofBindingPattern: NodeID(rawValue: subject.rawValue), in: scope,
+      return inferType(
+        ofBindingPattern: NodeID(subject)!, in: scope,
         expecting: expectedType, updating: &facts)
     case ExprPattern.self:
       return inferType(
-        ofExprPattern: NodeID(rawValue: subject.rawValue), in: scope,
+        ofExprPattern: NodeID(subject)!, in: scope,
         expecting: expectedType, updating: &facts)
     case NamePattern.self:
       return inferType(
-        ofNamePattern: NodeID(rawValue: subject.rawValue), in: scope,
+        ofNamePattern: NodeID(subject)!, in: scope,
         expecting: expectedType, updating: &facts)
     case TuplePattern.self:
       return inferType(
-        ofTuplePattern: NodeID(rawValue: subject.rawValue), in: scope,
-=======
-      return infer(
-        typeOfBindingPattern: NodeID(subject)!, in: scope,
-        expecting: expectedType, updating: &facts)
-    case ExprPattern.self:
-      return infer(
-        typeOfExprPattern: NodeID(subject)!, in: scope,
-        expecting: expectedType, updating: &facts)
-    case NamePattern.self:
-      return infer(
-        typeOfNamePattern: NodeID(subject)!, in: scope,
-        expecting: expectedType, updating: &facts)
-    case TuplePattern.self:
-      return infer(
-        typeOfTuplePattern: NodeID(subject)!, in: scope,
->>>>>>> 550bac0b
+        ofTuplePattern: NodeID(subject)!, in: scope,
         expecting: expectedType, updating: &facts)
     case WildcardPattern.self:
       return expectedType ?? ^TypeVariable()

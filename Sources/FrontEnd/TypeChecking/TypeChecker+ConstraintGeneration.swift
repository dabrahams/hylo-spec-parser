import Core
import Utils

extension TypeChecker {

  /// The types inferred by constraint generation for the visited expressions, along with the
  /// constraints between these types.
  struct InferenceFacts {

    /// A map from visited expression to its inferred type.
    private(set) var inferredTypes = ExprProperty<AnyType>()

    /// The list of variable declarations visited during constraint generation.
    private(set) var visitedVarDecls: [NodeID<VarDecl>] = []

    /// The set of type constraints between the types involved in the visited expressions.
    private(set) var constraints: [Constraint] = []

    /// True iff a constraint could not be solved.
    private(set) var foundConflict = false

    /// Creates a base of facts assigning `type` to `subject`.
    fileprivate init<ID: ExprID>(assigning type: AnyType, to subject: ID) {
      assign(type, to: subject)
    }

    /// Creates an empty base of facts.
    fileprivate init() {}

    /// Assigns the error type to `subject` and returns the error type.
    fileprivate mutating func assignErrorType<ID: ExprID>(to subject: ID) -> AnyType {
      foundConflict = true
      let ty = AnyType.error
      inferredTypes[subject] = ty
      return ty
    }

    /// Assigns `type` to `subject`.
    fileprivate mutating func assign<ID: ExprID>(_ type: AnyType, to subject: ID) {
      inferredTypes[subject] = type
    }

    /// Constrains `subject` to have type `inferredType` and returns either `inferredType` or the
    /// type currently assigned to `subject` in the AST.
    ///
    /// - Note: Unlike `assign(_:to:)`, this method doesn't override `inferredTypes[subject]` if
    ///   it isn't `nil` but creates an equality constraint instead.
    fileprivate mutating func constrain<ID: ExprID, T: TypeProtocol>(
      _ subject: ID,
      in ast: AST,
      toHaveType inferredType: T
    ) -> AnyType {
      if let ty = inferredTypes[subject] {
        if ty != inferredType {
          constraints.append(
            EqualityConstraint(
              ^inferredType, ty,
              because: ConstraintCause(.structural, at: ast[subject].site)))
        }
        return ty
      } else {
        let ty = ^inferredType
        inferredTypes[subject] = ty
        return ty
      }
    }

    /// Adds `constraint` to this instance.
    fileprivate mutating func append(_ constraint: Constraint) {
      constraints.append(constraint)
    }

    /// Adds `constraints` to this instance.
    fileprivate mutating func append<S: Sequence>(_ constraints: S) where S.Element == Constraint {
      self.constraints.append(contentsOf: constraints)
    }

    /// Marks that `d` has been visited.
    fileprivate mutating func setVisited(_ d: NodeID<VarDecl>) {
      visitedVarDecls.append(d)
    }

    /// Indicates that a conflict has been found.
    fileprivate mutating func setConflictFound() {
      foundConflict = true
    }

  }

  // MARK: Expressions

  /// Returns the inferred type of `subject` along with facts about its sub-expressions knowing it
  /// occurs in `scope` and is expected to have a type compatible with `expectedType`.
  mutating func infer(
    typeOf subject: AnyExprID,
    in scope: AnyScopeID,
    expecting expectedType: AnyType?
  ) -> (type: AnyType, facts: InferenceFacts) {
    var facts: InferenceFacts
    if let t = exprTypes[subject] {
      facts = InferenceFacts(assigning: t, to: subject)
    } else {
      facts = InferenceFacts()
    }

    let inferredType = infer(
      typeOf: subject, in: AnyScopeID(scope), expecting: expectedType, updating: &facts)
    return (inferredType, facts)
  }

  /// Returns the type of `subject` given it occurs in `scope`, using `expectedType` to propagate
  /// top-bottom type inference, and writing facts about its sub-expressions in `facts`.
  private mutating func infer(
    typeOf subject: AnyExprID,
    in scope: AnyScopeID,
    expecting expectedType: AnyType?,
    updating facts: inout InferenceFacts
  ) -> AnyType {
    defer { assert(facts.inferredTypes[subject] != nil) }

    switch subject.kind {
    case BooleanLiteralExpr.self:
      return infer(
<<<<<<< HEAD
        typeOfBooleanLiteralExpr: NodeID(rawValue: subject.rawValue), in: scope,
        expecting: expectedType, updating: &facts)
    case CastExpr.self:
      return infer(
        typeOfCastExpr: NodeID(rawValue: subject.rawValue), in: scope,
        expecting: expectedType, updating: &facts)
    case CondExpr.self:
      return infer(
        typeOfConditionalExpr: NodeID(rawValue: subject.rawValue), in: scope,
        expecting: expectedType, updating: &facts)
    case FunctionCallExpr.self:
      return infer(
        typeOfFunctionCallExpr: NodeID(rawValue: subject.rawValue), in: scope,
        expecting: expectedType, updating: &facts)
    case InoutExpr.self:
      return infer(
        typeOfInoutExpr: NodeID(rawValue: subject.rawValue), in: scope,
        expecting: expectedType, updating: &facts)
    case IntegerLiteralExpr.self:
      return infer(
        typeOfIntegerLiteralExpr: NodeID(rawValue: subject.rawValue), in: scope,
        expecting: expectedType, updating: &facts)
    case LambdaExpr.self:
      return infer(
        typeOfLambdaExpr: NodeID(rawValue: subject.rawValue), in: scope,
        expecting: expectedType, updating: &facts)
    case NameExpr.self:
      return infer(
        typeOfNameExpr: NodeID(rawValue: subject.rawValue), in: scope,
        expecting: expectedType, updating: &facts)
    case SequenceExpr.self:
      return infer(
        typeOfSequenceExpr: NodeID(rawValue: subject.rawValue), in: scope,
        expecting: expectedType, updating: &facts)
    case SubscriptCallExpr.self:
      return infer(
        typeOfSubscriptCallExpr: NodeID(rawValue: subject.rawValue), in: scope,
        expecting: expectedType, updating: &facts)
    case TupleExpr.self:
      return infer(
        typeOfTupleExpr: NodeID(rawValue: subject.rawValue), in: scope,
=======
        typeOfBooleanLiteralExpr: NodeID(subject)!, inScope: scope,
        expecting: expectedType, updating: &facts)
    case CastExpr.self:
      return infer(
        typeOfCastExpr: NodeID(subject)!, inScope: scope,
        expecting: expectedType, updating: &facts)
    case CondExpr.self:
      return infer(
        typeOfConditionalExpr: NodeID(subject)!, inScope: scope,
        expecting: expectedType, updating: &facts)
    case FunctionCallExpr.self:
      return infer(
        typeOfFunctionCallExpr: NodeID(subject)!, inScope: scope,
        expecting: expectedType, updating: &facts)
    case InoutExpr.self:
      return infer(
        typeOfInoutExpr: NodeID(subject)!, inScope: scope,
        expecting: expectedType, updating: &facts)
    case IntegerLiteralExpr.self:
      return infer(
        typeOfIntegerLiteralExpr: NodeID(subject)!, inScope: scope,
        expecting: expectedType, updating: &facts)
    case LambdaExpr.self:
      return infer(
        typeOfLambdaExpr: NodeID(subject)!, inScope: scope,
        expecting: expectedType, updating: &facts)
    case NameExpr.self:
      return infer(
        typeOfNameExpr: NodeID(subject)!, inScope: scope,
        expecting: expectedType, updating: &facts)
    case SequenceExpr.self:
      return infer(
        typeOfSequenceExpr: NodeID(subject)!, inScope: scope,
        expecting: expectedType, updating: &facts)
    case SubscriptCallExpr.self:
      return infer(
        typeOfSubscriptCallExpr: NodeID(subject)!, inScope: scope,
        expecting: expectedType, updating: &facts)
    case TupleExpr.self:
      return infer(
        typeOfTupleExpr: NodeID(subject)!, inScope: scope,
>>>>>>> 05f68ed9
        expecting: expectedType, updating: &facts)
    default:
      unreachable()
    }
  }

  private mutating func infer(
    typeOfBooleanLiteralExpr subject: NodeID<BooleanLiteralExpr>,
    in scope: AnyScopeID,
    expecting expectedType: AnyType?,
    updating facts: inout InferenceFacts
  ) -> AnyType {
    facts.constrain(subject, in: program.ast, toHaveType: program.ast.coreType(named: "Bool")!)
  }

  private mutating func infer(
    typeOfCastExpr subject: NodeID<CastExpr>,
    in scope: AnyScopeID,
    expecting expectedType: AnyType?,
    updating facts: inout InferenceFacts
  ) -> AnyType {
    let syntax = program.ast[subject]

    // Realize the type to which the left operand should be converted.
    guard let target = realize(syntax.right, in: scope)?.instance else {
      return facts.assignErrorType(to: subject)
    }

    let rhs = instantiate(target, in: scope, cause: ConstraintCause(.cast, at: syntax.site))
    facts.append(rhs.constraints)

    let lhs = syntax.left
    switch syntax.kind {
    case .down:
      // Note: constraining the type of the left operand to be above the right operand wouldn't
      // contribute any useful information to the constraint system.
      _ = infer(typeOf: lhs, in: scope, expecting: nil, updating: &facts)

    case .up:
      // The type of the left operand must be statically known to subtype of the right operand.
      let lhsType = infer(
        typeOf: lhs, in: scope, expecting: ^TypeVariable(node: lhs.base), updating: &facts)
      facts.append(
        SubtypingConstraint(
          lhsType, rhs.shape,
          because: ConstraintCause(.cast, at: syntax.site)))

    case .builtinPointerConversion:
      // The type of the left operand must be `Builtin.Pointer`.
      let lhsType = infer(typeOf: lhs, in: scope, expecting: nil, updating: &facts)
      facts.append(
        EqualityConstraint(
          lhsType, .builtin(.pointer),
          because: ConstraintCause(.cast, at: syntax.site)))
    }

    // In any case, the expression is assumed to have the type denoted by the right operand.
    return facts.constrain(subject, in: program.ast, toHaveType: rhs.shape)
  }

  private mutating func infer(
    typeOfConditionalExpr subject: NodeID<CondExpr>,
    in scope: AnyScopeID,
    expecting expectedType: AnyType?,
    updating facts: inout InferenceFacts
  ) -> AnyType {
    let syntax = program.ast[subject]

    // Visit the condition(s).
    let boolType = AnyType(program.ast.coreType(named: "Bool")!)
    for item in syntax.condition {
      switch item {
      case .expr(let expr):
        // Condition must be Boolean.
        facts.assign(boolType, to: expr)
        _ = infer(typeOf: expr, in: scope, expecting: boolType, updating: &facts)

      case .decl(let binding):
        if !check(binding: binding) { facts.setConflictFound() }
      }
    }

    // Assume the node represents an expression if both branches are single expressions.
    let successType: AnyType?

    // Visit the success branch.
    switch syntax.success {
    case .expr(let expr):
      successType = infer(typeOf: expr, in: scope, expecting: expectedType, updating: &facts)

    case .block(let branch):
      if !check(brace: branch) { facts.setConflictFound() }
      successType = nil
    }

    // Visit the failure branch.
    switch syntax.failure {
    case .expr(let expr):
      let failureType = infer(typeOf: expr, in: scope, expecting: expectedType, updating: &facts)
      if let successType = successType {
        // Both branches are single expressions.
        facts.append(
          EqualityConstraint(
            successType, failureType,
            because: ConstraintCause(.branchMerge, at: syntax.site)))
        return facts.constrain(subject, in: program.ast, toHaveType: successType)
      }

    case .block(let branch):
      if !check(brace: branch) { facts.setConflictFound() }

    case nil:
      break
    }

    return facts.constrain(subject, in: program.ast, toHaveType: AnyType.void)
  }

  private mutating func infer(
    typeOfFunctionCallExpr subject: NodeID<FunctionCallExpr>,
    in scope: AnyScopeID,
    expecting expectedType: AnyType?,
    updating facts: inout InferenceFacts
  ) -> AnyType {
    let syntax = program.ast[subject]

    // Infer the type of the callee.
    let calleeType = infer(typeOf: syntax.callee, in: scope, expecting: nil, updating: &facts)

    // The following cases must be considered:
    //
    // 1. We failed to infer the type of the callee. We can stop here.
    // 2. We couldn't infer the exact type of the callee and must rely on bottom-up inference.
    // 3. We determined the exact type of the callee, and:
    //   a. it's a lambda or method type. In that case, we can use the parameters to validate the
    //      arguments' labels and their types.
    //   b. it's a metatype and the callee is a name expression referring to a nominal type
    //      declaration. In that case, the call is actually a sugared buffer type expression.
    //   c. it's any other type. In that case the callee is not callable.

    // Case 1
    if calleeType.isError {
      return facts.assignErrorType(to: subject)
    }

    // Case 2
    if calleeType.base is TypeVariable {
      let parameters = parametersMatching(arguments: syntax.arguments, in: scope, updating: &facts)
      let returnType = expectedType ?? ^TypeVariable(node: AnyNodeID(subject))

      facts.append(
        FunctionCallConstraint(
          calleeType, takes: parameters, andReturns: returnType,
          because: ConstraintCause(.callee, at: program.ast[syntax.callee].site)))

      return facts.constrain(subject, in: program.ast, toHaveType: returnType)
    }

    // Case 3a
    if let callable = calleeType.base as? CallableType {
      if parametersMatching(
        arguments: syntax.arguments, of: syntax.callee, in: scope,
        expecting: callable.inputs, updating: &facts)
      {
        return facts.constrain(subject, in: program.ast, toHaveType: callable.output)
      } else {
        return facts.assignErrorType(to: subject)
      }
    }

    // Case 3b
    if let c = NodeID<NameExpr>(syntax.callee),
      let d = referredDecls[c]?.decl,
      isNominalTypeDecl(d)
    {
      let instanceType = MetatypeType(calleeType)!.instance
      let initName = SourceRepresentable(
        value: Name(stem: "init", labels: ["self"] + syntax.arguments.map({ $0.label?.value })),
        range: program.ast[c].name.site)
      let initCandidates = resolve(
        initName, withArguments: [], memberOf: instanceType, from: scope)

      // We're done if we couldn't find any initializer.
      if initCandidates.isEmpty {
        addDiagnostic(.error(undefinedName: initName.value, at: initName.site))
        return facts.assignErrorType(to: syntax.callee)
      }

      if let pick = initCandidates.uniqueElement {
        // Rebind the callee and constrain its type.
        let ctorType = LambdaType(pick.type.shape)!.ctor()!
        referredDecls[c] = pick.reference
        facts.assign(^ctorType, to: c)
        facts.append(pick.type.constraints)

        // Visit the arguments.
        if parametersMatching(
          arguments: syntax.arguments, of: syntax.callee, in: scope,
          expecting: ctorType.inputs, updating: &facts)
        {
          return facts.constrain(subject, in: program.ast, toHaveType: ctorType.output)
        } else {
          return facts.assignErrorType(to: subject)
        }
      } else {
        fatalError("not implemented")
      }
    }

    // Case 3c
    addDiagnostic(
      .error(
        nonCallableType: facts.inferredTypes[syntax.callee]!,
        at: program.ast[syntax.callee].site))
    return facts.assignErrorType(to: subject)
  }

  private mutating func infer(
    typeOfInoutExpr subject: NodeID<InoutExpr>,
    in scope: AnyScopeID,
    expecting expectedType: AnyType?,
    updating facts: inout InferenceFacts
  ) -> AnyType {
    let syntax = program.ast[subject]
    let subjectType = infer(
      typeOf: syntax.subject, in: scope,
      expecting: expectedType, updating: &facts)
    return facts.constrain(subject, in: program.ast, toHaveType: subjectType)
  }

  private mutating func infer(
    typeOfIntegerLiteralExpr subject: NodeID<IntegerLiteralExpr>,
    in scope: AnyScopeID,
    expecting expectedType: AnyType?,
    updating facts: inout InferenceFacts
  ) -> AnyType {
    let syntax = program.ast[subject]

    let defaultType = AnyType(program.ast.coreType(named: "Int")!)
    let cause = ConstraintCause(.literal, at: syntax.site)

    // If there's an expected type, constrain it to conform to `ExpressibleByIntegerLiteral`.
    // Otherwise, constraint the literal to have type `Int`.
    if let e = expectedType {
      let literalTrait = program.ast.coreTrait(named: "ExpressibleByIntegerLiteral")!
      facts.append(
        LiteralConstraint(e, defaultsTo: defaultType, conformsTo: literalTrait, because: cause))
      return facts.constrain(subject, in: program.ast, toHaveType: e)
    } else {
      return facts.constrain(subject, in: program.ast, toHaveType: defaultType)
    }
  }

  private mutating func infer(
    typeOfLambdaExpr subject: NodeID<LambdaExpr>,
    in scope: AnyScopeID,
    expecting expectedType: AnyType?,
    updating facts: inout InferenceFacts
  ) -> AnyType {
    let syntax = program.ast[subject]

    // Realize the type of the underlying declaration.
    guard let declType = LambdaType(realize(underlyingDeclOf: subject)) else {
      return facts.assignErrorType(to: subject)
    }

    // Schedule the underlying declaration to be type-checked.
    deferTypeChecking(subject)

    if let expectedType = LambdaType(expectedType!) {
      // Check that the declaration defines the expected number of parameters.
      if declType.inputs.count != expectedType.inputs.count {
        addDiagnostic(
          .error(
            expectedLambdaParameterCount: expectedType.inputs.count,
            found: declType.inputs.count,
            at: syntax.site))
        return facts.assignErrorType(to: subject)
      }

      // Check that the declaration defines the expected argument labels.
      if !declType.inputs.elementsEqual(expectedType.inputs, by: { $0.label == $1.label }) {
        addDiagnostic(
          .error(
            labels: declType.inputs.map(\.label),
            incompatibleWith: expectedType.inputs.map(\.label),
            at: syntax.site))
        return facts.assignErrorType(to: subject)
      }
    } else if declType.output.base is TypeVariable {
      if case .expr(let body) = program.ast[syntax.decl].body {
        // Infer the return type of the lambda from its body.
        facts.assign(declType.output, to: body)
        _ = infer(
          typeOf: body, in: AnyScopeID(syntax.decl),
          expecting: declType.output, updating: &facts)
      } else {
        // The system is underspecified.
        addDiagnostic(
          .error(cannotInferComplexReturnTypeAt: program.ast[syntax.decl].introducerSite))
        return facts.assignErrorType(to: subject)
      }
    }

    return facts.constrain(subject, in: program.ast, toHaveType: declType)
  }

  private mutating func infer(
    typeOfNameExpr subject: NodeID<NameExpr>,
    in scope: AnyScopeID,
    expecting expectedType: AnyType?,
    updating facts: inout InferenceFacts
  ) -> AnyType {
    // Resolve the nominal prefix of the expression.
    let resolution = resolve(nominalPrefixOf: subject, from: scope)
    let nameType = infer(
      typeOfNameExpr: subject, in: scope, withNameResolutionResult: resolution,
      updating: &facts)

    if let e = expectedType {
      facts.append(
        EqualityConstraint(
          nameType, e, because: ConstraintCause(.binding, at: program.ast[subject].site)))
    }

    return nameType
  }

  private mutating func infer(
    typeOfNameExpr subject: NodeID<NameExpr>,
    in scope: AnyScopeID,
    withNameResolutionResult resolution: TypeChecker.NameResolutionResult,
    updating facts: inout InferenceFacts
  ) -> AnyType {
    var lastVisitedComponentType: AnyType?
    let unresolvedComponents: [NodeID<NameExpr>]

    switch resolution {
    case .failed:
      return facts.assignErrorType(to: subject)

    case .inexecutable(let suffix):
      if case .expr(let domainExpr) = program.ast[subject].domain {
        lastVisitedComponentType = infer(
          typeOf: domainExpr, in: scope, expecting: nil, updating: &facts)
      } else {
        fatalError("not implemented")
      }
      unresolvedComponents = suffix

    case .done(let prefix, let suffix):
      assert(!prefix.isEmpty, "at least one name component should have been resolved")
      for p in prefix {
        lastVisitedComponentType = bind(p.component, to: p.candidates, updating: &facts)
      }

      unresolvedComponents = suffix
    }

    // Create the necessary constraints to let the solver resolve the remaining components.
    for component in unresolvedComponents {
      let memberType = AnyType(TypeVariable(node: AnyNodeID(component)))
      facts.append(
        MemberConstraint(
          lastVisitedComponentType!, hasMemberReferredToBy: component, ofType: memberType,
          in: program.ast,
          because: ConstraintCause(.member, at: program.ast[component].site)))
      lastVisitedComponentType = facts.constrain(
        component, in: program.ast, toHaveType: memberType)
    }

    return lastVisitedComponentType!
  }

  private mutating func infer(
    typeOfSequenceExpr subject: NodeID<SequenceExpr>,
    in scope: AnyScopeID,
    expecting expectedType: AnyType?,
    updating facts: inout InferenceFacts
  ) -> AnyType {
    // Fold the sequence and visit its sub-expressions.
    let foldedSequence = fold(sequenceExpr: subject, in: scope)
    foldedSequenceExprs[subject] = foldedSequence

    // Generate constraints from the folded sequence.
    let rootType = infer(
      typeOfSequenceExpr: foldedSequence, in: scope,
      expecting: expectedType, updating: &facts)
    return facts.constrain(subject, in: program.ast, toHaveType: rootType)
  }

  private mutating func infer(
    typeOfSequenceExpr subject: FoldedSequenceExpr,
    in scope: AnyScopeID,
    expecting expectedType: AnyType?,
    updating facts: inout InferenceFacts
  ) -> AnyType {
    switch subject {
    case .infix(let callee, let lhs, let rhs):
      // Infer the types of the operands.
      let lhsType = infer(
        typeOfSequenceExpr: lhs, in: scope, expecting: nil, updating: &facts)
      let rhsType = infer(
        typeOfSequenceExpr: rhs, in: scope, expecting: nil, updating: &facts)

      if lhsType.isError || rhsType.isError {
        return .error
      }

      // Infer the type of the callee.
      let parameterType = ^TypeVariable()
      facts.append(
        ParameterConstraint(
          rhsType, parameterType,
          because: ConstraintCause(.argument, at: program.ast.site(of: rhs))))

      let outputType = ^TypeVariable()
      let calleeType = LambdaType(
        receiverEffect: nil,
        environment: ^TupleType(labelsAndTypes: [("self", ^RemoteType(.let, lhsType))]),
        inputs: [CallableTypeParameter(type: parameterType)],
        output: outputType)
      facts.assign(^calleeType, to: callee.expr)

      // Create a member constraint for the operator.
      facts.append(
        MemberConstraint(
          lhsType, hasMemberReferredToBy: callee.expr, ofType: ^calleeType,
          in: program.ast,
          because: ConstraintCause(.member, at: program.ast[callee.expr].site)))

      return outputType

    case .leaf(let expr):
      return infer(typeOf: expr, in: scope, expecting: expectedType, updating: &facts)
    }
  }

  private mutating func infer(
    typeOfSubscriptCallExpr subject: NodeID<SubscriptCallExpr>,
    in scope: AnyScopeID,
    expecting expectedType: AnyType?,
    updating facts: inout InferenceFacts
  ) -> AnyType {
    let syntax = program.ast[subject]

    // Infer the type of the callee.
    let calleeType = infer(typeOf: syntax.callee, in: scope, expecting: nil, updating: &facts)

    // The following cases must be considered:
    //
    // 1. We failed to infer the type of the callee. We can stop here.
    // 2. We couldn't infer the exact type of the callee and must rely on bottom-up inference.
    // 3. We determined the exact type of the callee, and:
    //   a. it's a subscript type. In that case, we can use the parameters to validate the
    //      arguments' labels and infer their types.
    //   b. it's a metatype and the the callee is a name expression referring to a nominal type
    //      declaration. In that case, the call is actually a sugared buffer type expression.
    //   c. it's any other type. In that case we must look for an unnamed member subscript in that
    //      type and use it at the callee's type.

    // Case 1
    if facts.inferredTypes[syntax.callee]!.isError {
      return facts.assignErrorType(to: subject)
    }

    // Case 2
    if calleeType.base is TypeVariable {
      let parameters = parametersMatching(arguments: syntax.arguments, in: scope, updating: &facts)
      let returnType = expectedType ?? ^TypeVariable(node: AnyNodeID(subject))
      let assumedCalleeType = SubscriptImplType(
        isProperty: false,
        receiverEffect: nil,
        environment: ^TypeVariable(),
        inputs: parameters,
        output: returnType)

      facts.append(
        EqualityConstraint(
          calleeType, ^assumedCalleeType,
          because: ConstraintCause(.callee, at: program.ast[syntax.callee].site)))

      return facts.constrain(subject, in: program.ast, toHaveType: returnType)
    }

    // Case 3a
    if let callable = SubscriptType(facts.inferredTypes[syntax.callee]!) {
      if parametersMatching(
        arguments: syntax.arguments, of: syntax.callee, in: scope,
        expecting: callable.inputs, updating: &facts)
      {
        return facts.constrain(subject, in: program.ast, toHaveType: callable.output)
      } else {
        return facts.assignErrorType(to: subject)
      }
    }

    // Case 3b
    if let c = NodeID<NameExpr>(syntax.callee),
      let d = referredDecls[c]?.decl,
      isNominalTypeDecl(d)
    {
      assert(calleeType.base is MetatypeType)

      // Buffer type expressions shall have exactly one argument.
      if syntax.arguments.count != 1 {
        addDiagnostic(.error(invalidBufferTypeExprArgumentCount: subject, in: program.ast))
        return facts.assignErrorType(to: subject)
      }

      // Note: We'll need some form of compile-time evaluation here.
      fatalError("not implemented")
    }

    // Case 3c
    let candidates = lookup(
      "[]", memberOf: facts.inferredTypes[syntax.callee]!, in: scope)
    switch candidates.count {
    case 0:
      addDiagnostic(
        .error(
          noUnnamedSubscriptsIn: facts.inferredTypes[syntax.callee]!,
          at: program.ast[syntax.callee].site))
      return facts.assignErrorType(to: subject)

    case 1:
      // If there's a single candidate, we're looking at case 3a.
      let decl = candidates.first!
      let declType = realize(decl: decl)
      assert(decl.kind == SubscriptDecl.self)

      // Bail out if we can't get the type of the referred declaration.
      if declType.isError {
        return facts.assignErrorType(to: subject)
      }

      // Contextualize the type of the referred declaration.
      let instantiatedType = instantiate(
        declType, in: scope,
        cause: ConstraintCause(.callee, at: program.ast[syntax.callee].site))

      // Visit the arguments.
      let calleeType = SubscriptType(instantiatedType.shape)!
      if parametersMatching(
        arguments: syntax.arguments, of: syntax.callee, in: scope,
        expecting: calleeType.inputs, updating: &facts)
      {
        // Register the callee's constraints.
        facts.append(instantiatedType.constraints)

        // Update the referred declaration map if necessary.
        if let c = NodeID<NameExpr>(syntax.callee) {
          referredDecls[c] = .member(decl)
        }

        return facts.constrain(subject, in: program.ast, toHaveType: calleeType.output)
      } else {
        return facts.assignErrorType(to: subject)
      }

    default:
      // Note: Create an overload constraint.
      fatalError("not implemented")
    }
  }

  private mutating func infer(
    typeOfTupleExpr subject: NodeID<TupleExpr>,
    in scope: AnyScopeID,
    expecting expectedType: AnyType?,
    updating facts: inout InferenceFacts
  ) -> AnyType {
    let elements = program.ast[subject].elements
    var elementTypes: [TupleType.Element] = []

    // If the expected type is a tuple compatible with the shape of the expression, propagate that
    // information down the expression tree. Otherwise, infer the type of the expression from the
    // leaves and use type constraints to detect potential mismatch.
    if let type = TupleType(expectedType),
      type.elements.elementsEqual(elements, by: { (a, b) in a.label == b.label?.value })
    {
      for i in 0 ..< elements.count {
        let elementType = infer(
          typeOf: elements[i].value, in: scope,
          expecting: type.elements[i].type, updating: &facts)
        elementTypes.append(.init(label: elements[i].label?.value, type: elementType))
      }
    } else {
      for i in 0 ..< elements.count {
        let elementType = infer(
          typeOf: elements[i].value, in: scope,
          expecting: nil, updating: &facts)
        elementTypes.append(.init(label: elements[i].label?.value, type: elementType))
      }
    }

    return facts.constrain(subject, in: program.ast, toHaveType: TupleType(elementTypes))
  }

  // MARK: Patterns

  mutating func infer(
    typeOf subject: AnyPatternID,
    in scope: AnyScopeID,
    expecting expectedType: AnyType?
  ) -> (type: AnyType, facts: InferenceFacts) {
    var facts = InferenceFacts()
    let inferredType = infer(
      typeOf: subject, in: AnyScopeID(scope), expecting: expectedType, updating: &facts)
    return (inferredType, facts)
  }

  /// Returns the type of `subject` given it occurs in `scope`, using `expectedType` to propagate
  /// top-bottom type inference, and writing facts about its sub-expressions in `facts`.
  private mutating func infer(
    typeOf subject: AnyPatternID,
    in scope: AnyScopeID,
    expecting expectedType: AnyType?,
    updating facts: inout InferenceFacts
  ) -> AnyType {
    switch subject.kind {
    case BindingPattern.self:
      return infer(
<<<<<<< HEAD
        typeOfBindingPattern: NodeID(rawValue: subject.rawValue), in: scope,
        expecting: expectedType, updating: &facts)
    case ExprPattern.self:
      return infer(
        typeOfExprPattern: NodeID(rawValue: subject.rawValue), in: scope,
        expecting: expectedType, updating: &facts)
    case NamePattern.self:
      return infer(
        typeOfNamePattern: NodeID(rawValue: subject.rawValue), in: scope,
        expecting: expectedType, updating: &facts)
    case TuplePattern.self:
      return infer(
        typeOfTuplePattern: NodeID(rawValue: subject.rawValue), in: scope,
=======
        typeOfBindingPattern: NodeID(subject)!, inScope: scope,
        expecting: expectedType, updating: &facts)
    case ExprPattern.self:
      return infer(
        typeOfExprPattern: NodeID(subject)!, inScope: scope,
        expecting: expectedType, updating: &facts)
    case NamePattern.self:
      return infer(
        typeOfNamePattern: NodeID(subject)!, inScope: scope,
        expecting: expectedType, updating: &facts)
    case TuplePattern.self:
      return infer(
        typeOfTuplePattern: NodeID(subject)!, inScope: scope,
>>>>>>> 05f68ed9
        expecting: expectedType, updating: &facts)
    case WildcardPattern.self:
      return expectedType ?? ^TypeVariable()
    default:
      unreachable()
    }
  }

  private mutating func infer(
    typeOfBindingPattern subject: NodeID<BindingPattern>,
    in scope: AnyScopeID,
    expecting expectedType: AnyType?,
    updating facts: inout InferenceFacts
  ) -> AnyType {
    // A binding pattern introduces additional type information when it has a type annotation. In
    // that case, the type denoted by the annotation is used to infer the type of the sub-pattern
    // and constrained to be a subtype of the expected type, if any.
    var subpatternType = expectedType
    if let a = program.ast[subject].annotation {
      if let subjectType = realize(a, in: scope)?.instance {
        if let t = expectedType {
          facts.append(
            SubtypingConstraint(
              subjectType, t,
              because: ConstraintCause(.annotation, at: program.ast[subject].site)))

        }
        subpatternType = subjectType
      } else {
        return .error
      }
    }

    return infer(
      typeOf: program.ast[subject].subpattern, in: scope,
      expecting: subpatternType, updating: &facts)
  }

  private mutating func infer(
    typeOfExprPattern subject: NodeID<ExprPattern>,
    in scope: AnyScopeID,
    expecting expectedType: AnyType?,
    updating facts: inout InferenceFacts
  ) -> AnyType {
    infer(typeOf: program.ast[subject].expr, in: scope, expecting: expectedType, updating: &facts)
  }

  private mutating func infer(
    typeOfNamePattern subject: NodeID<NamePattern>,
    in scope: AnyScopeID,
    expecting expectedType: AnyType?,
    updating facts: inout InferenceFacts
  ) -> AnyType {
    let nameDecl = program.ast[subject].decl
    let nameType = expectedType ?? ^TypeVariable(node: AnyNodeID(nameDecl))
    setInferredType(nameType, for: nameDecl)
    facts.setVisited(nameDecl)
    return nameType
  }

  private mutating func infer(
    typeOfTuplePattern subject: NodeID<TuplePattern>,
    in scope: AnyScopeID,
    expecting expectedType: AnyType?,
    updating facts: inout InferenceFacts
  ) -> AnyType {
    switch expectedType?.base {
    case let t as TupleType:
      // The pattern and the expected have a tuple shape.
      if t.elements.count != program.ast[subject].elements.count {
        // Invalid destructuring.
        diagnostics.insert(
          .error(invalidDestructuringOfType: expectedType!, at: program.ast[subject].site))
        return .error
      }

      var lLabels: [String?] = []
      var rLabels: [String?] = []

      // Visit the elements pairwise.
      for (a, b) in zip(program.ast[subject].elements, t.elements) {
        let elementType = infer(typeOf: a.pattern, in: scope, expecting: b.type, updating: &facts)
        if elementType.isError { return .error }
        lLabels.append(a.label?.value)
        rLabels.append(b.label)
      }

      // Check that labels match.
      if lLabels != rLabels {
        diagnostics.insert(
          .error(labels: lLabels, incompatibleWith: rLabels, at: program.ast[subject].site))
        return .error
      }

      return expectedType!

    case is TypeVariable:
      // If the expected type is a variable, we can't infer anything more at this point.
      return expectedType!

    case .some:
      // If the expected type doesn't have a tuple shape, the pattern cannot match.
      diagnostics.insert(
        .error(invalidDestructuringOfType: expectedType!, at: program.ast[subject].site))
      return .error

    case nil:
      // Infer the shape of the expected type.
      var elements: [TupleType.Element] = []
      for a in program.ast[subject].elements {
        let elementType = infer(
          typeOf: a.pattern, in: scope,
          expecting: nil, updating: &facts)
        if elementType.isError { return .error }
        elements.append(.init(label: a.label?.value, type: elementType))
      }
      return ^TupleType(elements)
    }
  }

  // MARK: Helpers

  /// If the labels of `arguments` matches those of `parameters`, visit the arguments' expressions
  /// to generate their type constraints assuming they have the corresponding type in `parameters`
  /// and returns `true`. Otherwise, returns `false`.
  private mutating func parametersMatching(
    arguments: [LabeledArgument],
    of callee: AnyExprID,
    in scope: AnyScopeID,
    expecting parameters: [CallableTypeParameter],
    updating facts: inout InferenceFacts
  ) -> Bool {
    // Collect the argument and parameter labels.
    let argumentLabels = arguments.map({ $0.label?.value })
    let parameterLabels = parameters.map({ $0.label })

    // Check that the labels inferred from the callee are consistent with that of the call.
    if argumentLabels != parameterLabels {
      addDiagnostic(
        .error(
          labels: argumentLabels,
          incompatibleWith: parameterLabels,
          at: program.ast[callee].site))
      return false
    }

    // Create type constraints on arguments and parameters.
    for i in 0 ..< arguments.count {
      let argumentExpr = arguments[i].value

      // Infer the type of the argument, expecting it's the same as the parameter's bare type.
      let parameterType = ParameterType(parameters[i].type) ?? fatalError("invalid callee type")
      let argumentType = infer(
        typeOf: argumentExpr, in: scope, expecting: parameterType.bareType, updating: &facts)

      // Nothing to constrain if the parameter's type is equal to the argument's type.
      if areEquivalent(parameterType.bareType, argumentType) { continue }

      facts.append(
        ParameterConstraint(
          argumentType, ^parameterType,
          because: ConstraintCause(.argument, at: program.ast[argumentExpr].site)))
    }

    return true
  }

  /// Visit `arguments` to generate their type constraints and returns a matching parameter list.
  private mutating func parametersMatching(
    arguments: [LabeledArgument],
    in scope: AnyScopeID,
    updating facts: inout InferenceFacts
  ) -> [CallableTypeParameter] {
    var parameters: [CallableTypeParameter] = []
    parameters.reserveCapacity(arguments.count)

    for i in 0 ..< arguments.count {
      let argumentExpr = arguments[i].value
      let parameterType = ^TypeVariable()

      // Infer the type of the argument bottom-up.
      let argumentType = infer(
        typeOf: argumentExpr, in: scope,
        expecting: ^TypeVariable(node: AnyNodeID(argumentExpr)), updating: &facts)

      facts.append(
        ParameterConstraint(
          argumentType, parameterType,
          because: ConstraintCause(.argument, at: program.ast[argumentExpr].site)))

      let argumentLabel = arguments[i].label?.value
      parameters.append(CallableTypeParameter(label: argumentLabel, type: parameterType))
    }

    return parameters
  }

  /// Constrains `name` to be a reference to either of the declarations in `candidates`.
  ///
  /// - Requires: `candidates` is not empty
  private mutating func bind(
    _ name: NodeID<NameExpr>,
    to candidates: [TypeChecker.NameResolutionResult.Candidate],
    updating facts: inout InferenceFacts
  ) -> AnyType {
    precondition(!candidates.isEmpty)

    if let candidate = candidates.uniqueElement {
      // Bind the component to the resolved declaration and store its type.
      referredDecls[name] = candidate.reference
      facts.append(candidate.type.constraints)
      return facts.constrain(name, in: program.ast, toHaveType: candidate.type.shape)
    } else {
      // Create an overload set.
      let overloads: [OverloadConstraint.Candidate] = candidates.map({ (candidate) in
        return .init(
          reference: candidate.reference,
          type: candidate.type.shape,
          constraints: candidate.type.constraints,
          penalties: 0)
      })

      // Constrain the name to refer to one of the overloads.
      let nameType = AnyType(TypeVariable(node: AnyNodeID(name)))
      facts.append(
        OverloadConstraint(
          name, withType: nameType, refersToOneOf: overloads,
          because: ConstraintCause(.binding, at: program.ast[name].site)))
      return facts.constrain(name, in: program.ast, toHaveType: nameType)
    }
  }

  /// Folds a sequence of binary expressions.
  private mutating func fold(
    sequenceExpr expr: NodeID<SequenceExpr>,
    in scope: AnyScopeID
  ) -> FoldedSequenceExpr {
    let syntax = program.ast[expr]
    return fold(sequenceExprTail: syntax.tail[0...], into: .leaf(syntax.head), in: scope)
  }

  /// Folds the remainder of a sequence of binary expressions into `initialResult`.
  private mutating func fold(
    sequenceExprTail tail: ArraySlice<SequenceExpr.TailElement>,
    into initialResult: FoldedSequenceExpr,
    in scope: AnyScopeID
  ) -> FoldedSequenceExpr {
    var accumulator = initialResult

    for i in tail.indices {
      // Search for the operator declaration.
      let operatorStem = program.ast[tail[i].operator].name.value.stem
      let candidates = lookup(operator: operatorStem, notation: .infix, in: scope)

      switch candidates.count {
      case 0:
        addDiagnostic(
          .error(undefinedOperator: operatorStem, at: program.ast[tail[i].operator].site))
        accumulator.append(
          operator: (expr: tail[i].operator, precedence: nil),
          right: tail[i].operand)

      case 1:
        let precedence = program.ast[candidates[0]].precedenceGroup?.value
        accumulator.append(
          operator: (expr: tail[i].operator, precedence: precedence),
          right: tail[i].operand)

      default:
        // TODO: should probably emit a diagnostic. Operator declarations cannot be overloaded.
        fatalError("not implemented")
      }
    }

    return accumulator
  }

}<|MERGE_RESOLUTION|>--- conflicted
+++ resolved
@@ -121,91 +121,47 @@
     switch subject.kind {
     case BooleanLiteralExpr.self:
       return infer(
-<<<<<<< HEAD
-        typeOfBooleanLiteralExpr: NodeID(rawValue: subject.rawValue), in: scope,
+        typeOfBooleanLiteralExpr: NodeID(subject)!, in: scope,
         expecting: expectedType, updating: &facts)
     case CastExpr.self:
       return infer(
-        typeOfCastExpr: NodeID(rawValue: subject.rawValue), in: scope,
+        typeOfCastExpr: NodeID(subject)!, in: scope,
         expecting: expectedType, updating: &facts)
     case CondExpr.self:
       return infer(
-        typeOfConditionalExpr: NodeID(rawValue: subject.rawValue), in: scope,
+        typeOfConditionalExpr: NodeID(subject)!, in: scope,
         expecting: expectedType, updating: &facts)
     case FunctionCallExpr.self:
       return infer(
-        typeOfFunctionCallExpr: NodeID(rawValue: subject.rawValue), in: scope,
+        typeOfFunctionCallExpr: NodeID(subject)!, in: scope,
         expecting: expectedType, updating: &facts)
     case InoutExpr.self:
       return infer(
-        typeOfInoutExpr: NodeID(rawValue: subject.rawValue), in: scope,
+        typeOfInoutExpr: NodeID(subject)!, in: scope,
         expecting: expectedType, updating: &facts)
     case IntegerLiteralExpr.self:
       return infer(
-        typeOfIntegerLiteralExpr: NodeID(rawValue: subject.rawValue), in: scope,
+        typeOfIntegerLiteralExpr: NodeID(subject)!, in: scope,
         expecting: expectedType, updating: &facts)
     case LambdaExpr.self:
       return infer(
-        typeOfLambdaExpr: NodeID(rawValue: subject.rawValue), in: scope,
+        typeOfLambdaExpr: NodeID(subject)!, in: scope,
         expecting: expectedType, updating: &facts)
     case NameExpr.self:
       return infer(
-        typeOfNameExpr: NodeID(rawValue: subject.rawValue), in: scope,
+        typeOfNameExpr: NodeID(subject)!, in: scope,
         expecting: expectedType, updating: &facts)
     case SequenceExpr.self:
       return infer(
-        typeOfSequenceExpr: NodeID(rawValue: subject.rawValue), in: scope,
+        typeOfSequenceExpr: NodeID(subject)!, in: scope,
         expecting: expectedType, updating: &facts)
     case SubscriptCallExpr.self:
       return infer(
-        typeOfSubscriptCallExpr: NodeID(rawValue: subject.rawValue), in: scope,
+        typeOfSubscriptCallExpr: NodeID(subject)!, in: scope,
         expecting: expectedType, updating: &facts)
     case TupleExpr.self:
       return infer(
-        typeOfTupleExpr: NodeID(rawValue: subject.rawValue), in: scope,
-=======
-        typeOfBooleanLiteralExpr: NodeID(subject)!, inScope: scope,
-        expecting: expectedType, updating: &facts)
-    case CastExpr.self:
-      return infer(
-        typeOfCastExpr: NodeID(subject)!, inScope: scope,
-        expecting: expectedType, updating: &facts)
-    case CondExpr.self:
-      return infer(
-        typeOfConditionalExpr: NodeID(subject)!, inScope: scope,
-        expecting: expectedType, updating: &facts)
-    case FunctionCallExpr.self:
-      return infer(
-        typeOfFunctionCallExpr: NodeID(subject)!, inScope: scope,
-        expecting: expectedType, updating: &facts)
-    case InoutExpr.self:
-      return infer(
-        typeOfInoutExpr: NodeID(subject)!, inScope: scope,
-        expecting: expectedType, updating: &facts)
-    case IntegerLiteralExpr.self:
-      return infer(
-        typeOfIntegerLiteralExpr: NodeID(subject)!, inScope: scope,
-        expecting: expectedType, updating: &facts)
-    case LambdaExpr.self:
-      return infer(
-        typeOfLambdaExpr: NodeID(subject)!, inScope: scope,
-        expecting: expectedType, updating: &facts)
-    case NameExpr.self:
-      return infer(
-        typeOfNameExpr: NodeID(subject)!, inScope: scope,
-        expecting: expectedType, updating: &facts)
-    case SequenceExpr.self:
-      return infer(
-        typeOfSequenceExpr: NodeID(subject)!, inScope: scope,
-        expecting: expectedType, updating: &facts)
-    case SubscriptCallExpr.self:
-      return infer(
-        typeOfSubscriptCallExpr: NodeID(subject)!, inScope: scope,
-        expecting: expectedType, updating: &facts)
-    case TupleExpr.self:
-      return infer(
-        typeOfTupleExpr: NodeID(subject)!, inScope: scope,
->>>>>>> 05f68ed9
+        typeOfTupleExpr: NodeID(subject)!, in: scope,
         expecting: expectedType, updating: &facts)
     default:
       unreachable()
@@ -829,35 +785,19 @@
     switch subject.kind {
     case BindingPattern.self:
       return infer(
-<<<<<<< HEAD
-        typeOfBindingPattern: NodeID(rawValue: subject.rawValue), in: scope,
+        typeOfBindingPattern: NodeID(subject)!, in: scope,
         expecting: expectedType, updating: &facts)
     case ExprPattern.self:
       return infer(
-        typeOfExprPattern: NodeID(rawValue: subject.rawValue), in: scope,
+        typeOfExprPattern: NodeID(subject)!, in: scope,
         expecting: expectedType, updating: &facts)
     case NamePattern.self:
       return infer(
-        typeOfNamePattern: NodeID(rawValue: subject.rawValue), in: scope,
+        typeOfNamePattern: NodeID(subject)!, in: scope,
         expecting: expectedType, updating: &facts)
     case TuplePattern.self:
       return infer(
-        typeOfTuplePattern: NodeID(rawValue: subject.rawValue), in: scope,
-=======
-        typeOfBindingPattern: NodeID(subject)!, inScope: scope,
-        expecting: expectedType, updating: &facts)
-    case ExprPattern.self:
-      return infer(
-        typeOfExprPattern: NodeID(subject)!, inScope: scope,
-        expecting: expectedType, updating: &facts)
-    case NamePattern.self:
-      return infer(
-        typeOfNamePattern: NodeID(subject)!, inScope: scope,
-        expecting: expectedType, updating: &facts)
-    case TuplePattern.self:
-      return infer(
-        typeOfTuplePattern: NodeID(subject)!, inScope: scope,
->>>>>>> 05f68ed9
+        typeOfTuplePattern: NodeID(subject)!, in: scope,
         expecting: expectedType, updating: &facts)
     case WildcardPattern.self:
       return expectedType ?? ^TypeVariable()

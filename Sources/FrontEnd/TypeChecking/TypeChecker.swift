--- conflicted
+++ resolved
@@ -1039,57 +1039,19 @@
       }
     }
 
-<<<<<<< HEAD
-    /// Checks if `requirement` is satisfied by `model`, extending `implementations` if it is or
-    /// reporting a diagnostic in `notes` otherwise.
-    func checkSatisfied<D: Decl>(callable requirement: D.ID, named requiredName: Name) {
-      guard let requiredType = LambdaType(candidateType(requirement)) else {
-        return
-      }
-
-      if let c = implementation(
-        of: requiredName, in: model,
-        withCallableType: requiredType, specializedWith: specializations,
-        exposedTo: useScope)
-      {
-        implementations[requirement] = .concrete(c)
-        return
-      }
-
-      if let k = ast.synthesizedImplementation(of: requirement, definedBy: trait) {
-        let i = SynthesizedFunctionDecl(k, typed: requiredType, in: useScope)
-        implementations[requirement] = .synthetic(i)
-        synthesizedDecls[program.module(containing: source), default: []].append(i)
-        return
-      }
-
-      let note = Diagnostic.note(
-        trait: trait, requires: requirement.kind, named: requiredName, typed: ^requiredType,
-        at: declSite)
-      notes.insert(note)
-    }
-
-    /// Returns the type of `candidate` viewed as a member of `model` satisfying a requirement in
-    /// `concept`, or `nil` if this type could not be realized.
-    func candidateType<D: Decl>(_ candidate: D.ID) -> AnyType? {
-      let t = realize(decl: candidate)
-      if t[.hasError] {
-        return nil
-=======
     /// Returns the implementation of `r` in `model`, with `r` a requirement of `concept` with type
     /// `t` and name `n`, or returns `nil` if no such implementation exist.
-    func implementation<T: DeclID>(
+    func implementation<D: DeclID>(
       of requirement: AnyDeclID, typed t: AnyType, named n: Name,
-      identifiedBy: T.Type = T.self,
-      collectingCandidatesWith appendDefinitions: (T, AnyType, inout [AnyDeclID]) -> Void
+      identifiedBy: D.Type = D.self,
+      collectingCandidatesWith appendDefinitions: (D, AnyType, inout [AnyDeclID]) -> Void
     ) -> AnyDeclID? {
       guard !t[.hasError] else { return nil }
 
       let candidates = lookup(n.stem, memberOf: m, exposedTo: scopeOfExposition)
       let viable: [AnyDeclID] = candidates.reduce(into: []) { (s, c) in
-        guard let d = T(c) else { return }
+        guard let d = D(c) else { return }
         appendDefinitions(d, t, &s)
->>>>>>> 1f6785c5
       }
 
       return viable.uniqueElement
@@ -1113,7 +1075,7 @@
     }
 
     /// Appends `d` to `s` iff it's a a definition with type `t`.
-    func appendIfDefinition<T: Decl>(_ d: T.ID, matching t: AnyType, in s: inout [AnyDeclID]) {
+    func appendIfDefinition<D: Decl>(_ d: D.ID, matching t: AnyType, in s: inout [AnyDeclID]) {
       let u = type(ofMember: AnyDeclID(d))
       if program[d].isDefinition && areEquivalent(t, u, in: scopeOfExposition) {
         s.append(AnyDeclID(d))

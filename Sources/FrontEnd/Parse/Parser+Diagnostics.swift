import Core

extension Diagnostic {

  static func error(assignOperatorRequiresWhitespaces token: Token) -> Diagnostic {
    .error("assignment operator requires whitespaces on both sides", at: token.site)
  }

  static func error(expected kind: Token.Kind, at location: SourcePosition) -> Diagnostic {
    error(expected: "'\(kind)'", at: location)
  }

  static func error(expected subject: String, at location: SourcePosition, notes: [Diagnostic] = [])
    -> Diagnostic
  {
    .error("expected \(subject)", at: location ..< location, notes: notes)
  }

  static func error(
    expected closerDescription: String, matching opener: Token, in state: ParserState
  ) -> Diagnostic {
    .error(
      expected: "'\(closerDescription)'", at: state.currentLocation,
      notes: [
        .error("to match this '\(state.lexer.sourceCode[opener.site])'", at: opener.site)
      ])
  }

  static func error(infixOperatorRequiresWhitespacesAt site: SourceRange) -> Diagnostic {
    .error("infix operator requires whitespaces on both sides", at: site)
  }

  static func error(separatedMutationMarkerAt site: SourceRange) -> Diagnostic {
    .error("in-place mutation marker cannot be separated from its expression", at: site)
  }

  static func error(separatedPrefixOperatorAt site: SourceRange) -> Diagnostic {
    .error("prefix operator cannot be separated from its operand", at: site)
  }

  static func error(unexpectedToken token: Token) -> Diagnostic {
    .error("unexpected token '\(token.kind)'", at: token.site)
  }

  static func error(unterminatedCommentEndingAt endLocation: SourcePosition) -> Diagnostic {
    .error("unterminated comment", at: endLocation ..< endLocation)
  }

  static func error(unterminatedStringEndingAt endLocation: SourcePosition) -> Diagnostic {
    .error("unterminated string", at: endLocation ..< endLocation)
  }

  static func error(duplicateAccessModifier m: SourceRepresentable<AccessModifier>) -> Diagnostic {
    .error("duplicate access modifier '\(m.value)'", at: m.site)
  }

  static func error(duplicateImplementationIntroducer i: SourceRepresentable<ImplIntroducer>)
    -> Diagnostic
  {
    .error("duplicate implementation introducer '\(i.value)'", at: i.site)
  }

  static func error(duplicateMemberModifier m: SourceRepresentable<MemberModifier>) -> Diagnostic {
    .error("duplicate member modifier '\(m.value)'", at: m.site)
  }

  static func error(
    memberModifier member: SourceRepresentable<MemberModifier>,
    appearsBeforeAccessModifier access: SourceRepresentable<AccessModifier>
  ) -> Diagnostic {
    return .error(
      "member modifier '\(member.value)' must appear after access modifier '\(access.value)'",
      at: member.site)
  }

  static func error(unexpectedAccessModifier m: SourceRepresentable<AccessModifier>) -> Diagnostic {
    .error("unexpected access modifier '\(m.value)'", at: m.site)
  }

  static func error(unexpectedAttribute a: SourceRepresentable<Attribute>) -> Diagnostic {
    .error("unexpected attribute modifier '\(a.value.name.value)'", at: a.value.name.site)
  }

  static func error(unexpectedInitializerDecl d: InitializerDecl) -> Diagnostic {
    .error("initializer declaration is not allowed here", at: d.introducer.site)
  }

<<<<<<< HEAD
  static func error(unexpectedMemberModifier m: SourceRepresentable<MemberModifier>) -> Diagnostic {
    .error("unexpected member modifier '\(m.value)'", at: m.site)
  }

  static func error(unexpectedMethodDecl d: MethodDecl) -> Diagnostic {
    .error("method bundle declaration is not allowed here", at: d.introducerSite)
  }

  static func error(unexpectedMethodImpl d: MethodImpl) -> Diagnostic {
    .error("method implementation declaration is not allowed here", at: d.introducer.site)
  }

  static func error(unexpectedNamespaceDecl d: NamespaceDecl) -> Diagnostic {
    .error("namespace declaration is not allowed here", at: d.introducerSite)
  }

  static func error(unexpectedOperatorDecl d: OperatorDecl) -> Diagnostic {
    .error("operator declaration is not allowed here", at: d.introducerSite)
  }

  static func error(unexpectedParameterDecl d: ParameterDecl) -> Diagnostic {
    .error("parameter declaration is not allowed here", at: d.identifier.site)
  }

  static func error(unexpectedPropertyDecl d: SubscriptDecl) -> Diagnostic {
    .error("property declaration is not allowed here", at: d.introducer.site)
  }

=======
>>>>>>> e2c283a7
  static func error(unexpectedEffect e: SourceRepresentable<AccessEffect>) -> Diagnostic {
    .error("unexpected effect '\(e.value)'", at: e.site)
  }

<<<<<<< HEAD
  static func error(unexpectedSubscriptImpl d: SubscriptImpl) -> Diagnostic {
    .error("subscript implementation declaration is not allowed here", at: d.introducer.site)
  }

  static func error(unexpectedTraitDecl d: TraitDecl) -> Diagnostic {
    .error("trait declaration is not allowed here", at: d.identifier.site)
  }

  static func error(unexpectedVarDecl d: VarDecl) -> Diagnostic {
    .error("variable declaration is not allowed here", at: d.identifier.site)
  }

=======
>>>>>>> e2c283a7
}<|MERGE_RESOLUTION|>--- conflicted
+++ resolved
@@ -85,54 +85,8 @@
     .error("initializer declaration is not allowed here", at: d.introducer.site)
   }
 
-<<<<<<< HEAD
-  static func error(unexpectedMemberModifier m: SourceRepresentable<MemberModifier>) -> Diagnostic {
-    .error("unexpected member modifier '\(m.value)'", at: m.site)
-  }
-
-  static func error(unexpectedMethodDecl d: MethodDecl) -> Diagnostic {
-    .error("method bundle declaration is not allowed here", at: d.introducerSite)
-  }
-
-  static func error(unexpectedMethodImpl d: MethodImpl) -> Diagnostic {
-    .error("method implementation declaration is not allowed here", at: d.introducer.site)
-  }
-
-  static func error(unexpectedNamespaceDecl d: NamespaceDecl) -> Diagnostic {
-    .error("namespace declaration is not allowed here", at: d.introducerSite)
-  }
-
-  static func error(unexpectedOperatorDecl d: OperatorDecl) -> Diagnostic {
-    .error("operator declaration is not allowed here", at: d.introducerSite)
-  }
-
-  static func error(unexpectedParameterDecl d: ParameterDecl) -> Diagnostic {
-    .error("parameter declaration is not allowed here", at: d.identifier.site)
-  }
-
-  static func error(unexpectedPropertyDecl d: SubscriptDecl) -> Diagnostic {
-    .error("property declaration is not allowed here", at: d.introducer.site)
-  }
-
-=======
->>>>>>> e2c283a7
   static func error(unexpectedEffect e: SourceRepresentable<AccessEffect>) -> Diagnostic {
     .error("unexpected effect '\(e.value)'", at: e.site)
   }
 
-<<<<<<< HEAD
-  static func error(unexpectedSubscriptImpl d: SubscriptImpl) -> Diagnostic {
-    .error("subscript implementation declaration is not allowed here", at: d.introducer.site)
-  }
-
-  static func error(unexpectedTraitDecl d: TraitDecl) -> Diagnostic {
-    .error("trait declaration is not allowed here", at: d.identifier.site)
-  }
-
-  static func error(unexpectedVarDecl d: VarDecl) -> Diagnostic {
-    .error("variable declaration is not allowed here", at: d.identifier.site)
-  }
-
-=======
->>>>>>> e2c283a7
 }
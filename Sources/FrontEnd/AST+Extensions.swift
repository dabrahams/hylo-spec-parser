import Core
import Foundation
import StandardLibrary
import Utils

extension AST {

<<<<<<< HEAD
  /// An instance that includes just the core module.
  public static var coreModule = AST(libraryRoot: coreLibrarySourceRoot)

  /// An instance that includes just the standard library.
  public static var standardLibrary = AST(libraryRoot: standardLibrarySourceRoot)

  /// Creates an instance that includes the Hylo library rooted at `libraryRoot`.
  private init(libraryRoot: URL) {
=======
  /// Creates an instance that includes the Hylo library whose sources are rooted at `libraryRoot`.
  public init(libraryRoot: URL) {
>>>>>>> 577a53b5
    self.init()
    do {
      var diagnostics = DiagnosticSet()
      coreLibrary = try makeModule(
        "Hylo",
        sourceCode: sourceFiles(in: [libraryRoot]),
        builtinModuleAccess: true,
        diagnostics: &diagnostics)
      assert(isCoreModuleLoaded)
      self.coreTraits = .init(self)
    } catch let error {
      fatalError("Error parsing the Hylo module:\n\(error)")
    }
  }

}<|MERGE_RESOLUTION|>--- conflicted
+++ resolved
@@ -5,19 +5,8 @@
 
 extension AST {
 
-<<<<<<< HEAD
-  /// An instance that includes just the core module.
-  public static var coreModule = AST(libraryRoot: coreLibrarySourceRoot)
-
-  /// An instance that includes just the standard library.
-  public static var standardLibrary = AST(libraryRoot: standardLibrarySourceRoot)
-
-  /// Creates an instance that includes the Hylo library rooted at `libraryRoot`.
-  private init(libraryRoot: URL) {
-=======
   /// Creates an instance that includes the Hylo library whose sources are rooted at `libraryRoot`.
   public init(libraryRoot: URL) {
->>>>>>> 577a53b5
     self.init()
     do {
       var diagnostics = DiagnosticSet()
